#!/bin/bash
#set -xe 
WAIT_FOR_CONTAINER="1"
SUDO=''
if (( $EUID != 0 )); then
    SUDO='sudo'
fi

<<<<<<< HEAD
V()
{
  echo "### $*"
  $*
}


function check_for_running_containers(){
  if [[ ! -z $(${SUDO} crictl ps  | grep -v CONTAINER) ]];
  then 
    CONTAINERS=$(${SUDO} crictl ps | awk '{if(NR>1) print $1}')
    for CONTAINER in $CONTAINERS
    do
      V ${SUDO} crictl stop $CONTAINER
      sleep ${WAIT_FOR_CONTAINER}s
    done
  fi 
}

function remove_all_stopped_containers(){
  if [[ ! -z $(${SUDO} crictl ps -q -a | grep -v CONTAINER) ]];
  then 
    CONTAINERS=$(${SUDO} crictl ps -a | awk '{if(NR>1) print $1}')
    for CONTAINER in $CONTAINERS
    do
      V ${SUDO} crictl rm $CONTAINER 
    done
  fi 
}

function check_for_running_pods(){
  if [[ ! -z $(${SUDO} crictl pods | grep -v "POD ID") ]];
  then 
    PODS=$(${SUDO} crictl pods | awk '{if(NR>1) print $1}')
    for POD in $PODS
    do
      V ${SUDO} crictl stopp $POD 
    done
  fi 
}

function remove_all_pods(){
  if [[ ! -z $(${SUDO} crictl pods | grep -v "POD ID") ]];
  then 
    PODS=$(${SUDO} crictl pods | awk '{if(NR>1) print $1}')
    for POD in $PODS
    do
      V ${SUDO} crictl rmp $POD 
    done
  fi 
}

function check_overlay_mount_points(){
  ps -ef | grep -v auto | grep /run/containers/storage/ >/tmp/command_status
  if  grep -q "overlay-containers" /tmp/command_status;
  then 
    OVERLAYPROCESS=$(${SUDO} ps -ef | grep -v auto | grep /run/containers/storage/ | awk '{print $2}')
    ps -ef | grep -v auto | grep /run/containers/storage/ >/tmp/command_status
    if  grep -q "overlay-containers" /tmp/command_status;
    then 
      for OVERLAYPS in $OVERLAYPROCESS
      do
        ${SUDO} kill -15 $OVERLAYPS
      done
    fi 
    remove_all_overlay_mount_points
  fi 
  rm /tmp/command_status
}

function remove_all_overlay_mount_points(){
  if [[ ! -z $(${SUDO} mount | grep overlay ) ]];
  then 
    V ${SUDO} mount | grep overlay | awk '{print $3}' | xargs ${SUDO} umount
  fi 
}

function remove_all_overlay_kubelet_points(){
  if [[ ! -z $(${SUDO} mount | grep kubelet ) ]];
  then 
    V ${SUDO} mount | grep kubelet | awk '{print $3}' | xargs ${SUDO} umount
  fi 
}

V ${SUDO} systemctl stop microshift
V ${SUDO} systemctl disable microshift
V ${SUDO} rm -rf /etc/systemd/system/microshift
V ${SUDO} rm -rf /usr/lib/systemd/system/microshift
V ${SUDO} systemctl daemon-reload
V ${SUDO} systemctl reset-failed

check_for_running_containers
remove_all_stopped_containers
check_for_running_pods
remove_all_pods

check_overlay_mount_points
remove_all_overlay_kubelet_points

V ${SUDO} pkill -9 pause

V ${SUDO} rm -rf /var/lib/microshift
V ${SUDO} rm -rf /var/lib/rook
V ${SUDO} rm -rf /var/lib/etcd
V ${SUDO} rm -rf /var/lib/kubelet
V ${SUDO} rm -rf $HOME/.kube

V ${SUDO} mkdir -p /var/lib/kubelet
V ${SUDO} chcon -R -t container_file_t /var/lib/kubelet/
=======
sudo crictl rm --all --force
sudo crictl rmi --all --prune

sudo pkill -9 conmon
sudo pkill -9 pause

sudo rm -rf /var/lib/microshift
>>>>>>> a33b8db6
<|MERGE_RESOLUTION|>--- conflicted
+++ resolved
@@ -6,7 +6,6 @@
     SUDO='sudo'
 fi
 
-<<<<<<< HEAD
 V()
 {
   echo "### $*"
@@ -112,16 +111,14 @@
 V ${SUDO} rm -rf /var/lib/rook
 V ${SUDO} rm -rf /var/lib/etcd
 V ${SUDO} rm -rf /var/lib/kubelet
-V ${SUDO} rm -rf $HOME/.kube
 
 V ${SUDO} mkdir -p /var/lib/kubelet
 V ${SUDO} chcon -R -t container_file_t /var/lib/kubelet/
-=======
+
 sudo crictl rm --all --force
 sudo crictl rmi --all --prune
 
 sudo pkill -9 conmon
 sudo pkill -9 pause
 
-sudo rm -rf /var/lib/microshift
->>>>>>> a33b8db6
+sudo rm -rf /var/lib/microshift