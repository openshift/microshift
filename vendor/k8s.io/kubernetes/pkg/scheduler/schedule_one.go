--- conflicted
+++ resolved
@@ -437,23 +437,12 @@
 	nodes := allNodes
 	if !preRes.AllNodes() {
 		nodes = make([]*framework.NodeInfo, 0, len(preRes.NodeNames))
-<<<<<<< HEAD
 		for nodeName := range preRes.NodeNames {
 			// PreRes may return nodeName(s) which do not exist; we verify
 			// node exists in the Snapshot.
 			if nodeInfo, err := sched.nodeInfoSnapshot.Get(nodeName); err == nil {
 				nodes = append(nodes, nodeInfo)
 			}
-=======
-		for _, n := range allNodes {
-			if !preRes.NodeNames.Has(n.Node().Name) {
-				// We consider Nodes that are filtered out by PreFilterResult as rejected via UnschedulableAndUnresolvable.
-				// We have to record them in NodeToStatusMap so that they won't be considered as candidates in the preemption.
-				diagnosis.NodeToStatusMap[n.Node().Name] = framework.NewStatus(framework.UnschedulableAndUnresolvable, "node is filtered out by the prefilter result")
-				continue
-			}
-			nodes = append(nodes, n)
->>>>>>> 91ce269a
 		}
 	}
 	feasibleNodes, err := sched.findNodesThatPassFilters(ctx, fwk, state, pod, diagnosis, nodes)
