--- conflicted
+++ resolved
@@ -17,13 +17,8 @@
   <sup>1) when used in combination with an edge-optimized OS like RHEL 4 Edge or Fedora IoT</sup>
 
 * **Production-grade:**
-<<<<<<< HEAD
-  * MicroShift supports deployments with 1 or 3 control plane and 0..N worker instances.
+  * MicroShift supports deployments with 1 node acting as control plane and worker. Orchestration of multi-node control plane configurations introduces unwanted complexity into deployment and upgrade processes. A single-node control plane becomes a single point of failure when worker nodes are attached, which eliminates the high availability benefits of running workloads on kubernetes. For application availability, we recommend running two single-node instances that deploy a common application in active/active or active/passive mode and then using existing tools to support failover between those states when either host is unable to provide availability.
   * MicroShift can be deployed via RPM and managed via systemd. It is compatible with `rpm-ostree`-based systems.
-=======
-  * MicroShift supports deployments with 1 node acting as control plane and worker. Orchestration of multi-node control plane configurations introduces unwanted complexity into deployment and upgrade processes. A single-node control plane becomes a single point of failure when worker nodes are attached, which eliminates the high availability benefits of running workloads on kubernetes. For application availability, we recommend running two single-node instances that deploy a common application in active/active or active/passive mode and then using existing tools to support failover between those states when either host is unable to provide availability.
-  * MicroShift can be deployed containerized on Podman or Docker or non-containerized via RPM and managed via systemd; it is compatible with `rpm-ostree`-based systems.
->>>>>>> 3f3d16b3
   * MicroShift's lifecyle is decoupled from the underlying OS's lifecycle.
   * MicroShift can be deployed such that updates or changes to it do not disrupt running workloads.
   * MicroShift meets DISA STIG and FedRAMP security requirements; it runs as non-privileged workload and supports common CVE and auditing workflows.
