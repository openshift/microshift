{
  "release": {
<<<<<<< HEAD
    "base": "4.15.0-0.nightly-2023-12-04-223539"
=======
    "base": "4.15.0-0.nightly-2023-12-04-162702"
>>>>>>> cac4d985
  },
  "images": {
    "cli": "quay.io/openshift-release-dev/ocp-v4.0-art-dev@sha256:06363e3b16931bae248f856cb803fa60e74dc290a9eb9246d08992aa3cc6391e",
    "coredns": "quay.io/openshift-release-dev/ocp-v4.0-art-dev@sha256:565cc4c7ceea1692f0ac2cd14895a6b58f5a93100f78f74beec3f3cfb15e298a",
    "haproxy-router": "quay.io/openshift-release-dev/ocp-v4.0-art-dev@sha256:0eeca511e3009f650bda212739c938f28fcd523ab554a8042da12be842caaa52",
    "kube-rbac-proxy": "quay.io/openshift-release-dev/ocp-v4.0-art-dev@sha256:ed8d6d75510574fa8907ae0e855ed69745c9086bff83cc1809507518ded408b7",
    "openssl": "registry.access.redhat.com/ubi8/openssl@sha256:9e743d947be073808f7f1750a791a3dbd81e694e37161e8c6c6057c2c342d671",
    "ovn-kubernetes-microshift": "quay.io/openshift-release-dev/ocp-v4.0-art-dev@sha256:aad2678c0def267b131705015d03d4735d2945162c2035d78c7cbfeefdcc133c",
    "pod": "quay.io/openshift-release-dev/ocp-v4.0-art-dev@sha256:1248e67bb318aea6eb9188cb42e552c401845d20e3e3574d46d652aa80377885",
    "service-ca-operator": "quay.io/openshift-release-dev/ocp-v4.0-art-dev@sha256:9af3abe8299c91c4e595624fa962ae0db5f6ed50caae19fdaedca626af12cc87",
    "topolvm_csi": "registry.redhat.io/lvms4/topolvm-rhel9@sha256:d0c039eba8157965b0a7971ad4e01576d2c1e31b09fe938554163b324cc4dc73",
    "topolvm_csi_registrar": "registry.redhat.io/openshift4/ose-csi-node-driver-registrar@sha256:caa0bbab808d8cbed476e8fa3e296ceb90f8d7d253e36588fa77e639ea389d55",
    "topolvm_csi_livenessprobe": "registry.redhat.io/openshift4/ose-csi-livenessprobe@sha256:829a8e4d34404abbd22fddb6ebfa0f74daa55f2697fb147da77b83fc8b473d8c",
    "topolvm_csi_resizer": "registry.redhat.io/openshift4/ose-csi-external-resizer@sha256:7ee0257998b7f804fcde9c095b4dc240c510eb316d7223e8485f701b5c9f2fbf",
    "topolvm_csi_provisioner": "registry.redhat.io/openshift4/ose-csi-external-provisioner@sha256:b453a5c76ba4e975a978e31a51531b1d6233723b0d944622caf7844dedf9ad5a",
    "csi-external-snapshotter": "quay.io/openshift-release-dev/ocp-v4.0-art-dev@sha256:ffd070b7ce79c90b294b3b639f44cae4c9a97c1174cd0a9c5c20324cfb6b8aba",
    "csi-snapshot-controller": "quay.io/openshift-release-dev/ocp-v4.0-art-dev@sha256:d612361ed56d6d99da891a2b2696d2103ac20a2571bd27372087aada0c521820",
    "csi-snapshot-validation-webhook": "quay.io/openshift-release-dev/ocp-v4.0-art-dev@sha256:1b737a95557604ef40ce6bef348ed1a6e32a7f137985460a5c17df6b6244e0c3"
  }
}<|MERGE_RESOLUTION|>--- conflicted
+++ resolved
@@ -1,10 +1,6 @@
 {
   "release": {
-<<<<<<< HEAD
-    "base": "4.15.0-0.nightly-2023-12-04-223539"
-=======
     "base": "4.15.0-0.nightly-2023-12-04-162702"
->>>>>>> cac4d985
   },
   "images": {
     "cli": "quay.io/openshift-release-dev/ocp-v4.0-art-dev@sha256:06363e3b16931bae248f856cb803fa60e74dc290a9eb9246d08992aa3cc6391e",
