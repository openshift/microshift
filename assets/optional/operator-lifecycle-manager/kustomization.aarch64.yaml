--- conflicted
+++ resolved
@@ -2,17 +2,10 @@
 images:
   - name: quay.io/operator-framework/olm
     newName: quay.io/openshift-release-dev/ocp-v4.0-art-dev
-<<<<<<< HEAD
-    digest: sha256:b6bdd37db07396e9865d2e5b3ff30dbc6c7d1d610148a67588a62b10017b7c4c
-  - name: quay.io/operator-framework/configmap-operator-registry
-    newName: quay.io/openshift-release-dev/ocp-v4.0-art-dev
-    digest: sha256:dda2e20cdfe15af30cc68d24ea88b09445c149ce49e980b04462088b181633c0
-=======
     digest: sha256:860b34cda20ef2c8ac443c86607ca9f0c292c77e74f4dbe500c2a932fd6621f0
   - name: quay.io/operator-framework/configmap-operator-registry
     newName: quay.io/openshift-release-dev/ocp-v4.0-art-dev
     digest: sha256:3caa3672ecf4c9bf67a7a869a776b8cf7aee4a02f1eb577e6eed7b24d993d77d
->>>>>>> cac4d985
   - name: quay.io/openshift/origin-kube-rbac-proxy
     newName: quay.io/openshift-release-dev/ocp-v4.0-art-dev
     digest: sha256:910caa30c51db336ebcc5958f5be40e7907deaa0ff18b6777bc15b62eb7f8456
@@ -23,20 +16,12 @@
        path: /spec/template/spec/containers/0/env/-
        value:
          name: OPERATOR_REGISTRY_IMAGE 
-<<<<<<< HEAD
-         value: quay.io/openshift-release-dev/ocp-v4.0-art-dev@sha256:dda2e20cdfe15af30cc68d24ea88b09445c149ce49e980b04462088b181633c0
-=======
          value: quay.io/openshift-release-dev/ocp-v4.0-art-dev@sha256:3caa3672ecf4c9bf67a7a869a776b8cf7aee4a02f1eb577e6eed7b24d993d77d
->>>>>>> cac4d985
      - op: add
        path: /spec/template/spec/containers/0/env/-
        value:
-         name: OLM_IMAGE 
-<<<<<<< HEAD
-         value: quay.io/openshift-release-dev/ocp-v4.0-art-dev@sha256:b6bdd37db07396e9865d2e5b3ff30dbc6c7d1d610148a67588a62b10017b7c4c
-=======
+         name: OLM_IMAGE
          value: quay.io/openshift-release-dev/ocp-v4.0-art-dev@sha256:860b34cda20ef2c8ac443c86607ca9f0c292c77e74f4dbe500c2a932fd6621f0
->>>>>>> cac4d985
     target:
       kind: Deployment
       labelSelector: app=catalog-operator