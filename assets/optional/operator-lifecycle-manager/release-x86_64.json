--- conflicted
+++ resolved
@@ -1,10 +1,6 @@
 {
   "release": {
-<<<<<<< HEAD
-    "base": "4.15.0-0.nightly-2023-12-04-223539"
-=======
     "base": "4.15.0-0.nightly-2023-12-04-162702"
->>>>>>> cac4d985
   },
   "images": {
     "operator-lifecycle-manager": "quay.io/openshift-release-dev/ocp-v4.0-art-dev@sha256:5bae1e174c72a19628090f8d2d90c5070b526f21c808482b9bddcad31ad53285",
