--- conflicted
+++ resolved
@@ -18,11 +18,7 @@
 
 *** Variables ***
 ${JOURNAL_CUR}              ${EMPTY}
-<<<<<<< HEAD
-${DEFAULT_CONFIG_PATH}      /etc/microshift/observability/opentelemetry-collector-large.yaml
-=======
 ${DEFAULT_CONFIG_PATH}      ../packaging/observability/opentelemetry-collector.yaml
->>>>>>> c8289520
 ${OTEL_CONFIG_PATH}         /etc/microshift/observability/opentelemetry-collector.yaml
 ${TEST_CONFIG_PATH}         assets/observability/otel_config.yaml
 
