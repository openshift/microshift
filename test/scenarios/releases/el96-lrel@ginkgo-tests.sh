--- conflicted
+++ resolved
@@ -24,14 +24,10 @@
 }
 
 scenario_run_tests() {
-<<<<<<< HEAD
-    run_gingko_tests host1 "~Disruptive"
-=======
     if ! does_image_exist "${start_image}"; then
         echo "Image '${start_image}' not found - skipping test"
         return 0
     fi
 
-    run_gingko_tests host1
->>>>>>> 72976404
+    run_gingko_tests host1 "~Disruptive"
 }