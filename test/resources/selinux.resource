--- conflicted
+++ resolved
@@ -63,11 +63,7 @@
     List Should Contain Value    ${result}    /usr/local/bin/microshift-etcd
     List Should Contain Value    ${result}    /var/lib/microshift(/.*)?
     List Should Contain Value    ${result}    /var/lib/microshift-backups(/.*)?
-<<<<<<< HEAD
-    List Should Contain Value    ${result}    /var/lib/microshift\\.saved(/.*)?
-=======
     List Should Contain Value    ${result}    /var/lib/microshift\.saved(/.*)?
->>>>>>> de32a1cd
 
 Audit Log Should Be Empty For MicroShift
     [Documentation]    Checks that no permission denials have occured during running MicroShift
