--- conflicted
+++ resolved
@@ -12,20 +12,14 @@
 scenario_create_vms() {
     exit_if_image_not_found "${start_image}"
 
-<<<<<<< HEAD
     # Skip sriov network on ARM because the igb driver is not supported.
     local networks="${VM_MULTUS_NETWORK},${VM_MULTUS_NETWORK},sriov"
     if [[ "${UNAME_M}" =~ aarch64 ]]; then
         networks="${VM_MULTUS_NETWORK},${VM_MULTUS_NETWORK}"
     fi
-    prepare_kickstart host1 kickstart-bootc.ks.template "${start_image}"
-    # Three nics - one for sriov, one for macvlan, another for ipvlan (they cannot enslave the same interface)
-    launch_vm --boot_blueprint rhel96-bootc --network "${networks}"
-=======
     LVM_SYSROOT_SIZE=20480 prepare_kickstart host1 kickstart-bootc.ks.template "${start_image}"
     # Three nics - one for sriov, one for macvlan, another for ipvlan (they cannot enslave the same interface)
-    launch_vm --boot_blueprint rhel96-bootc --network "${VM_MULTUS_NETWORK},${VM_MULTUS_NETWORK},sriov" --vm_disksize 25
->>>>>>> a5e0b1e7
+    launch_vm --boot_blueprint rhel96-bootc --network "${networks}" --vm_disksize 25
 }
 
 scenario_remove_vms() {
