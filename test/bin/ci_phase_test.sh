--- conflicted
+++ resolved
@@ -32,11 +32,7 @@
     ${progress} \
     --results "${SCENARIO_INFO_DIR}/{/.}/run.log" \
     --joblog "${TEST_JOB_LOG}" \
-<<<<<<< HEAD
-    ./bin/scenario.sh run ::: "${SCENARIO_SOURCES}"/*.sh ; then
-=======
-    bash -x ./bin/scenario.sh run ::: "${SCENARIOS_TO_RUN}"/*.sh ; then
->>>>>>> 4205bcd9
+    ./bin/scenario.sh run ::: "${SCENARIOS_TO_RUN}"/*.sh ; then
    TEST_OK=false
 fi
 
