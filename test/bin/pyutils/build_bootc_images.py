--- conflicted
+++ resolved
@@ -157,15 +157,21 @@
             common.record_junit(groupdir, cf_path, "containerfile", "SKIPPED")
             return
 
-    common.print_msg(f"Processing {cf_path}")
-    common.run_command(
-        ["podman", "build", "-t", cf_outname, "-f", cf_path,
-            os.path.join(IMAGEDIR, "rpm-repos")], dry_run)
-    if os.path.exists(cf_outdir):
-        shutil.rmtree(cf_outdir)
-    common.run_command(["podman", "save", "--format", "oci-dir", "-o", cf_outdir, cf_outname], dry_run)
-
-<<<<<<< HEAD
+        common.print_msg(f"Processing {cf_path}")
+        # Run the container build command
+        build_args = [
+            "podman", "build",
+            "--authfile", PULL_SECRET,
+            "-t", cf_outname, "-f", cf_path,
+            os.path.join(IMAGEDIR, "rpm-repos")
+        ]
+        common.run_command(build_args, dry_run)
+
+        # Run the container export command
+        if os.path.exists(cf_outdir):
+            shutil.rmtree(cf_outdir)
+        common.run_command(["podman", "save", "--format", "oci-dir", "-o", cf_outdir, cf_outname], dry_run)
+
 
 def process_image_bootc(groupdir, bootcfile, dry_run):
     bf_path = os.path.join(groupdir, bootcfile)
@@ -213,22 +219,6 @@
             process_image_bootc(groupdir, file, dry_run)
         else:
             common.print_msg(f"Skipping unknown file {file}")
-=======
-        common.print_msg(f"Processing {cf_path}")
-        # Run the container build command
-        build_args = [
-            "podman", "build",
-            "--authfile", PULL_SECRET,
-            "-t", cf_outname, "-f", cf_path,
-            os.path.join(IMAGEDIR, "rpm-repos")
-        ]
-        common.run_command(build_args, dry_run)
-
-        # Run the container export command
-        if os.path.exists(cf_outdir):
-            shutil.rmtree(cf_outdir)
-        common.run_command(["podman", "save", "--format", "oci-dir", "-o", cf_outdir, cf_outname], dry_run)
->>>>>>> 9af9ccdb
 
 
 def main():
