#!/bin/bash
set -euo pipefail

if [[ "${BASH_SOURCE[0]}" == "${0}" ]]; then
    echo "This script must be sourced, not executed."
    exit 1
fi

get_vrel_from_beta() {
    local -r beta_repo="$1"
    local -r beta_vrel=$(\
        dnf repoquery microshift \
            --quiet \
            --queryformat '%{version}-%{release}' \
            --disablerepo '*' \
            --repofrompath "this,${beta_repo}" \
            --latest-limit 1 2>/dev/null \
        )
    if [ -n "${beta_vrel}" ]; then
        echo "${beta_vrel}"
        return
    fi
    echo ""
}

get_vrel_from_rhsm() {
    local -r rhsm_repo="$1"
    local -r rhsm_vrel=$(\
        dnf repoquery microshift \
            --quiet \
            --queryformat '%{version}-%{release}' \
            --repo "${rhsm_repo}" \
            --latest-limit 1 2>/dev/null \
        )
    if [ -n "${rhsm_vrel}" ]; then
        echo "${rhsm_vrel}"
        return
    fi
    echo ""
}

# The current release minor version (e.g. '17' for '4.17') affects
# the definition of previous and fake next versions.
export MINOR_VERSION=20
export PREVIOUS_MINOR_VERSION=$(( "${MINOR_VERSION}" - 1 ))
export YMINUS2_MINOR_VERSION=$(( "${MINOR_VERSION}" - 2 ))
export FAKE_NEXT_MINOR_VERSION=$(( "${MINOR_VERSION}" + 1 ))

# For a main branch, the current release repository usually comes from
# the OpenShift mirror site, either 'ocp-dev-preview' in the beginning of the
# development cycle or 'ocp' when release candidates are built regularly.
#
# For a release branch, the current release repository should come from the
# official 'rhocp' stream.
CURRENT_RELEASE_REPO="" # "https://mirror.openshift.com/pub/openshift-v4/$(uname -m)/microshift/ocp/latest-4.20/el9/os"
CURRENT_RELEASE_VERSION="" # "$(get_vrel_from_beta "${CURRENT_RELEASE_REPO}")"
export CURRENT_RELEASE_REPO
export CURRENT_RELEASE_VERSION

# The previous release repository value should either point to the OpenShift
# mirror URL or the 'rhocp' repository name.
#
# For a main branch, the previous release repository may come from the
# official 'rhocp' stream or the OpenShift mirror. It is necessary to use the
# release candidate repository from the OpenShift mirror after a branch is
# created, but the previous release has not been made public yet.
#
# For a release branch, the previous release repository should come from the
# official 'rhocp' stream.
PREVIOUS_RELEASE_REPO="https://mirror.openshift.com/pub/openshift-v4/$(uname -m)/microshift/ocp/latest-4.19/el9/os"
PREVIOUS_RELEASE_VERSION="$(get_vrel_from_beta "${PREVIOUS_RELEASE_REPO}")"
export PREVIOUS_RELEASE_REPO
export PREVIOUS_RELEASE_VERSION

# The y-2 release repository value should always contain the 'rhocp' repository name.
YMINUS2_RELEASE_REPO="rhocp-4.18-for-rhel-9-$(uname -m)-rpms"
YMINUS2_RELEASE_VERSION="$(get_vrel_from_rhsm "${YMINUS2_RELEASE_REPO}")"
export YMINUS2_RELEASE_REPO
export YMINUS2_RELEASE_VERSION

# Define either a release version or the OpenShift mirror beta repository URL.
# If the release version is defined, the repository should be deduced from the
# CURRENT_RELEASE_REPO setting.
RHOCP_MINOR_Y=""
RHOCP_MINOR_Y_BETA="https://mirror.openshift.com/pub/openshift-v4/$(uname -m)/dependencies/rpms/4.20-el9-beta/"
export RHOCP_MINOR_Y
export RHOCP_MINOR_Y_BETA

# Define a release version and/or the OpenShift mirror beta repository URL.
# If the release version is defined, the repository should be deduced from the
# PREVIOUS_RELEASE_REPO setting.
# Beta repository URL needs to be set for CentOS images as they don't have access to the RHOCP.
RHOCP_MINOR_Y1=""
RHOCP_MINOR_Y1_BETA="https://mirror.openshift.com/pub/openshift-v4/$(uname -m)/dependencies/rpms/4.19-el9-beta/"
export RHOCP_MINOR_Y1
export RHOCP_MINOR_Y1_BETA

# Define a release version as it is not expected to use the OpenShift mirror
# for the y-2 release.
<<<<<<< HEAD
export RHOCP_MINOR_Y2=18
=======
export RHOCP_MINOR_Y2=17
>>>>>>> c8289520

# The version of Sonobuoy package used in CNCF tests.
# See https://github.com/vmware-tanzu/sonobuoy/releases.
export CNCF_SONOBUOY_VERSION=v0.57.3<|MERGE_RESOLUTION|>--- conflicted
+++ resolved
@@ -97,11 +97,7 @@
 
 # Define a release version as it is not expected to use the OpenShift mirror
 # for the y-2 release.
-<<<<<<< HEAD
-export RHOCP_MINOR_Y2=18
-=======
 export RHOCP_MINOR_Y2=17
->>>>>>> c8289520
 
 # The version of Sonobuoy package used in CNCF tests.
 # See https://github.com/vmware-tanzu/sonobuoy/releases.
