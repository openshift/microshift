--- conflicted
+++ resolved
@@ -1115,8 +1115,6 @@
         exit 1
     }
 
-<<<<<<< HEAD
-
     # Get kubeconfig from VM
     local -r vm_ip=$(get_vm_property "${vmname}" "ip")
     local kubeconfig="${SCENARIO_INFO_DIR}/${SCENARIO}/kubeconfig"
@@ -1150,41 +1148,6 @@
         record_junit "${vmname}" "build_ginkgo_binary" "FAILED"
         exit 1
     fi
-=======
-    # Get kubeconfig from VM
-    local -r vm_ip=$(get_vm_property "${vmname}" "ip")
-    local kubeconfig="${SCENARIO_INFO_DIR}/${SCENARIO}/kubeconfig"
-    if ! run_command_on_vm "${vmname}" "sudo cat /var/lib/microshift/resources/kubeadmin/${vm_ip}/kubeconfig" > "${kubeconfig}"; then
-        record_junit "${vmname}" "setup_kubeconfig" "FAILED"
-        exit 1
-    fi
-
-    export KUBECONFIG="${kubeconfig}"
-    record_junit "${vmname}" "setup_kubeconfig" "OK"
-    
-    popd &>/dev/null
-}
-
-# Implementation of gingko tests
-run_ginkgo_tests() {
-    local vmname="${1}"
-    shift
-
-    # Handle RUN_HOST_OVERRIDE
-    vmname=$(apply_host_override "${vmname}")
-
-    # Save current directory
-    pushd . &>/dev/null
-
-    # Setup oc client and kubeconfig for ginkgo tests
-    setup_oc_and_kubeconfig "${vmname}"
-
-    # Build ginkgo binary
-    if ! "${ROOTDIR}/scripts/fetch_tools.sh" "ginkgo"; then
-        record_junit "${vmname}" "build_ginkgo_binary" "FAILED"
-        exit 1
-    fi
->>>>>>> fb54fe1d
     record_junit "${vmname}" "build_ginkgo_binary" "OK"
 
     # Create case selection file
