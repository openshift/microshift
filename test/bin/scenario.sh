#!/bin/bash
#
# This script should be run on the hypervisor to manage the VMs needed
# for a scenario.

set -euo pipefail

SCENARIO_MERGE_OUTPUT_STREAMS=${SCENARIO_MERGE_OUTPUT_STREAMS:-false}
if "${SCENARIO_MERGE_OUTPUT_STREAMS}"; then
    exec 2>&1
fi

SCRIPTDIR="$( cd "$( dirname "${BASH_SOURCE[0]}" )" && pwd )"
# shellcheck source=test/bin/common.sh
source "${SCRIPTDIR}/common.sh"
# shellcheck source=test/bin/common_versions.sh
source "${SCRIPTDIR}/common_versions.sh"
# shellcheck source=test/bin/scenario_container.sh
source "${SCRIPTDIR}/scenario_container.sh"

DEFAULT_BOOT_BLUEPRINT="rhel-9.6"
LVM_SYSROOT_SIZE="15360"
PULL_SECRET="${PULL_SECRET:-${HOME}/.pull-secret.json}"
PULL_SECRET_CONTENT="$(jq -c . "${PULL_SECRET}")"
VM_BOOT_TIMEOUT=1200 # Overall total boot times are around 15m
VM_GREENBOOT_TIMEOUT=1800 # Greenboot readiness may take up to 15-30m depending on the load
SKIP_SOS=${SKIP_SOS:-false}  # may be overridden in global settings file
SKIP_GREENBOOT=${SKIP_GREENBOOT:-false}  # may be overridden in scenario file
# Container image signature verification should be disabled by default in the
# main branch because not all the images are signed
IMAGE_SIGSTORE_ENABLED=false # may be overridden in scenario file
VNC_CONSOLE=${VNC_CONSOLE:-false}  # may be overridden in global settings file
TEST_RANDOMIZATION="all"  # may be overridden in scenario file
TEST_EXCLUDES="none"  # may be overridden in scenario file
TEST_EXECUTION_TIMEOUT="30m" # may be overriden in scenario file
SUBSCRIPTION_MANAGER_PLUGIN="${SUBSCRIPTION_MANAGER_PLUGIN:-${SCRIPTDIR}/subscription_manager_register.sh}"  # may be overridden in global settings file
RUN_HOST_OVERRIDE=""  # target any given VM for running scenarios

declare -i TESTCASES=0
declare -i FAILURES=0
declare -i SKIPPED=0
TIMESTAMP="$(date --iso-8601=ns)"

full_vm_name() {
    local -r base="${1}"
    local -r type="$(get_scenario_type_from_path "${SCENARIO_SCRIPT}")"
    # Add a type suffix to the name to allow running scenarios from different
    # build types on the same hypervisor
    echo "${SCENARIO//@/-}-${type}-${base}"
}

# hostname validation
# based on https://github.com/rhinstaller/anaconda/blob/c95142f76735a2e9ae6d845f8569d46632ddd619/pyanaconda/network.py#L96-L120
validate_vm_hostname() {
    local vm_name="$1"

    if [ -z "${vm_name}" ]; then
        error "VM hostname cannot be empty string"
        record_junit "${vm_name}" "vm_hostname_validation" "FAILED"
        exit 1
    fi

    if [ ${#vm_name} -gt 64 ]; then
        error "VM hostname is too long"
        record_junit "${vm_name}" "vm_hostname_validation" "FAILED"
        exit 1
    fi

    if ! echo "${vm_name}" | grep -E '^([a-zA-Z0-9]+-*[a-zA-Z0-9]+)+$|^[a-zA-Z0-9]+$' > /dev/null; then
        error "VM hostname is invalid"
        record_junit "${vm_name}" "vm_hostname_validation" "FAILED"
        exit 1
    fi

    record_junit "${vm_name}" "vm_hostname_validation" "OK"
}

vm_property_filename() {
    local -r vmname="$1"
    local -r property="$2"

    echo "${SCENARIO_INFO_DIR}/${SCENARIO}/vms/${vmname}/${property}"
}

get_vm_property() {
    local -r vmname="$1"
    local -r property="$2"
    local -r property_file="$(vm_property_filename "${vmname}" "${property}")"
    cat "${property_file}"
}

set_vm_property() {
    local -r vmname="$1"
    local -r property="$2"
    local -r value="$3"
    local -r property_file="$(vm_property_filename "${vmname}" "${property}")"
    mkdir -p "$(dirname "${property_file}")"
    echo "${value}" > "${property_file}"
}

run_command_on_vm() {
    local -r vmname="$1"
    shift
    local -r command="$*"

    local -r ip=$(get_vm_property "${vmname}" ip)
    local -r ssh_port=$(get_vm_property "${vmname}" ssh_port)

    local term_opt=""
    if [ -t 0 ] ; then
        # Allocate pseudo-terminal for SSH commands when stdin is a terminal
        # Necessary in devenv for entering input i.e. system registration, etc.
        term_opt="-t"
    fi
    ssh "redhat@${ip}" -p "${ssh_port}" ${term_opt} "${command}"
}

copy_file_to_vm() {
    local -r vmname="$1"
    local -r local_filename="$2"
    local -r remote_filename="$3"

    local ip
    ip=$(get_vm_property "${vmname}" ip)
    if [ "${ip}" != "${ip#*:[0-9a-fA-F]}" ]; then
      ip="[${ip}]"
    fi
    local -r ssh_port=$(get_vm_property "${vmname}" ssh_port)

    scp -P "${ssh_port}" "${local_filename}" "redhat@${ip}:${remote_filename}"
}

copy_file_from_vm() {
    local -r vmname="$1"
    local -r remote_filename="$2"
    local -r local_filename="$3"

    local ip
    ip=$(get_vm_property "${vmname}" ip)
    if [ "${ip}" != "${ip#*:[0-9a-fA-F]}" ]; then
      ip="[${ip}]"
    fi
    local -r ssh_port=$(get_vm_property "${vmname}" ssh_port)

    scp -P "${ssh_port}" "redhat@${ip}:${remote_filename}" "${local_filename}"
}

sos_report() {
    local -r junit="${1:-false}"

    if "${SKIP_SOS}"; then
        echo "Skipping sos reports"
        if "${junit}"; then
            record_junit "post_setup" "sos-report" "SKIP"
        fi
        return
    fi

    echo "Creating sos reports"
    local vmname
    local ip
    local scenario_result=0
    for vmdir in "${SCENARIO_INFO_DIR}"/"${SCENARIO}"/vms/*; do
        if [ ! -d "${vmdir}" ]; then
            # skip log files, etc.
            continue
        fi

        vmname=$(basename "${vmdir}")
        ip=$(get_vm_property "${vmname}" ip)

        sos_func="sos_report_for_vm"
        if [ -z "${ip}" ]; then
            echo "Creating sos reports offline"
            sos_func="sos_report_for_vm_offline"
        fi

        if ! "${sos_func}" "${vmdir}" "${vmname}"; then
            scenario_result=1
            if "${junit}"; then
                record_junit "${vmname}" "sos-report" "FAILED"
            fi
        else
            if "${junit}"; then
                record_junit "${vmname}" "sos-report" "OK"
            fi  
        fi
    done
    return "${scenario_result}"
}

sos_report_for_vm() {
    local -r vmdir="${1}"
    local -r vmname="${2}"
    # Some scenarios do not start with MicroShift installed, so we
    # can't rely on the wrapper being there or working if it
    # is. Copy the script to the host, just in case, along with a
    # wrapper that knows how to execute it or the installed version.

    copy_file_to_vm "${vmname}" "${ROOTDIR}/test/assets/sos-wrapper.sh" "/tmp/sos-wrapper.sh" 
    copy_file_to_vm "${vmname}" "${ROOTDIR}/scripts/microshift-sos-report.sh" "/tmp/microshift-sos-report.sh"
    run_command_on_vm "${vmname}" "sudo bash -x /tmp/sos-wrapper.sh"
    mkdir -p "${vmdir}/sos"
    copy_file_from_vm "${vmname}" "/tmp/sosreport-*" "${vmdir}/sos/" || {
        echo "WARNING: Ignoring an error when copying sos report files"
    }

    run_command_on_vm "${vmname}" "sudo journalctl > /tmp/journal_$(date +'%Y-%m-%d_%H:%M:%S').log"
    copy_file_from_vm "${vmname}" "/tmp/journal*.log" "${vmdir}/sos" || {
        echo "WARNING: Ignoring an error when copying journal"
    }

    # Also copy the logs from the /var/log/anaconda directory to
    # collect information about potentially failed installations.
    # Note: we cannot use `anaconda` sos report plugin because
    # it also includes the kickstart files that may expose the
    # OpenShift Pull Secret and SSH keys.
    run_command_on_vm "${vmname}" \
        "sudo mkdir -p /tmp/var-log-anaconda && \
         sudo cp /var/log/anaconda/*.log /tmp/var-log-anaconda/ && \
         sudo chmod +r /tmp/var-log-anaconda/*.log"
    mkdir -p "${vmdir}/anaconda"
    copy_file_from_vm "${vmname}" "/tmp/var-log-anaconda/*.log" "${vmdir}/anaconda" || {
        echo "WARNING: Ignoring an error when copying anaconda logs"
    }
}

invoke_qemu_script() {
    timeout --verbose --foreground 2m \
        "${ROOTDIR}/_output/robotenv/bin/python" "${ROOTDIR}/test/resources/qemu-guest-agent.py" "$@"
}

sos_report_for_vm_offline() {
    local -r vmdir="${1}"
    local -r vmname="${2}"
    local -r full_vmname="$(full_vm_name "${vmname}")"

    "${ROOTDIR}/scripts/fetch_tools.sh" "robotframework"

    invoke_qemu_script "wait" \
        "--vm" "${full_vmname}"

    invoke_qemu_script "upload" \
        "--vm"  "${full_vmname}" \
        "--src" "${ROOTDIR}/test/assets/sos-wrapper.sh" \
        "--dst" "/tmp/sos-wrapper.sh"

    invoke_qemu_script "upload" \
        "--vm"  "${full_vmname}" \
        "--src" "${ROOTDIR}/scripts/microshift-sos-report.sh" \
        "--dst" "/tmp/microshift-sos-report.sh"

    invoke_qemu_script "bash" \
        "--vm"  "${full_vmname}" \
        "--args"  "sudo bash -x /tmp/sos-wrapper.sh"
    
    mkdir -p "${vmdir}/sos"
    
    invoke_qemu_script "download" \
        "--vm"  "${full_vmname}" \
        "--src_dir" "/tmp/" \
        "--dst_dir" "${vmdir}/sos/" \
        "--filename" "sosreport-*"

    invoke_qemu_script "bash" \
        "--vm"  "${full_vmname}" \
        "--args"  "sudo journalctl > /tmp/journal_$(date +'%Y-%m-%d_%H:%M:%S').log"

    invoke_qemu_script "download" \
        "--vm"  "${full_vmname}" \
        "--src_dir" "/tmp/" \
        "--dst_dir" "${vmdir}/sos/" \
        "--filename" "journal*.log"

    # Also copy the logs from the /var/log/anaconda directory
    invoke_qemu_script "bash" \
        "--vm"  "${full_vmname}" \
        "--args"  "sudo mkdir -p /tmp/var-log-anaconda"

    invoke_qemu_script "bash" \
        "--vm"  "${full_vmname}" \
        "--args"  'sudo cp /var/log/anaconda/*.log /tmp/var-log-anaconda/'

    invoke_qemu_script "bash" \
        "--vm"  "${full_vmname}" \
        "--args"  "sudo chmod +r /tmp/var-log-anaconda/*.log"

    mkdir -p "${vmdir}/anaconda"

    invoke_qemu_script "download" \
        "--vm"  "${full_vmname}" \
        "--src_dir" "/tmp/var-log-anaconda/" \
        "--dst_dir" "${vmdir}/anaconda/" \
        "--filename" "*.log" 
}

# Public function to render a unique kickstart from a template for a
# VM in a scenario.
#
# Arguments:
#  vmname -- The short name of the VM (e.g., "host1")
#  template -- The path to the kickstart template file, relative to
#              the scenario directory.
#  boot_commit_ref -- The reference to the image that should be booted
#                     first on the host. This usually matches an image
#                     blueprint name.
#  fips_enabled -- Enable FIPS mode (true or false).
#  ipv6_only -- Only use IPv6 single stack configuration by explicitly
#               disabling IPv4 (true or false)
prepare_kickstart() {
    local vmname="$1"
    local template="$2"
    local boot_commit_ref="$3"
    local fips_enabled=${4:-false}
    local ipv6_only=${5:-false}

    local -r full_vmname="$(full_vm_name "${vmname}")"
    local -r output_dir="${SCENARIO_INFO_DIR}/${SCENARIO}/vms/${vmname}"
    local -r vm_hostname="${full_vmname/./-}"
    local -r hostname=$(hostname)
    local ipv6_opt=""
    if ${ipv6_only} ; then
        ipv6_opt="--noipv4 --ipv6 auto"
    fi

    validate_vm_hostname "${vm_hostname}"

    echo "Preparing kickstart file ${template} at ${output_dir}"
    if [ ! -f "${KICKSTART_TEMPLATE_DIR}/${template}" ]; then
        error "No ${template} in ${KICKSTART_TEMPLATE_DIR}"
        record_junit "${vmname}" "prepare_kickstart" "no-template"
        exit 1
    fi

    # For bootc kickstart templates, make sure that commit references are
    # fully qualified. Unqualified references are assumed to be served from
    # the local mirror registry.
    if [[ "${template}" == *bootc* ]] ; then
        if [ "$(dirname "${boot_commit_ref}")" == "." ] ; then
            boot_commit_ref="${MIRROR_REGISTRY_URL}/${boot_commit_ref}"
        fi
    fi

    mkdir -p "${output_dir}"
    for ifile in "${KICKSTART_TEMPLATE_DIR}/${template}" "${KICKSTART_TEMPLATE_DIR}"/includes/*.cfg ; do
        local output_file
        if [[ ${ifile} == *.cfg ]] ; then
            output_file="${output_dir}/$(basename "${ifile}")"
        else
            # The main kickstart file name is hardcoded to kickstart.ks
            output_file="${output_dir}/kickstart.ks"
        fi

        sed -e "s|REPLACE_LVM_SYSROOT_SIZE|${LVM_SYSROOT_SIZE}|g" \
            -e "s|REPLACE_OSTREE_SERVER_URL|${WEB_SERVER_URL}/repo|g" \
            -e "s|REPLACE_BOOTC_REGISTRY_URL|${MIRROR_REGISTRY_URL}|g" \
            -e "s|REPLACE_RPM_SERVER_URL|${WEB_SERVER_URL}/rpm-repos|g" \
            -e "s|REPLACE_MINOR_VERSION|${MINOR_VERSION}|g" \
            -e "s|REPLACE_BOOT_COMMIT_REF|${boot_commit_ref}|g" \
            -e "s|REPLACE_PULL_SECRET|${PULL_SECRET_CONTENT}|g" \
            -e "s|REPLACE_HOST_NAME|${vm_hostname}|g" \
            -e "s|REPLACE_IPV6_ONLY|${ipv6_opt}|g" \
            -e "s|REPLACE_REDHAT_AUTHORIZED_KEYS|${REDHAT_AUTHORIZED_KEYS}|g" \
            -e "s|REPLACE_FIPS_ENABLED|${fips_enabled}|g" \
            -e "s|REPLACE_MIRROR_HOSTNAME|${hostname}|g" \
            -e "s|REPLACE_MIRROR_PORT|${MIRROR_REGISTRY_PORT}|g" \
            -e "s|REPLACE_VM_BRIDGE_IP|${VM_BRIDGE_IP}|g" \
            -e "s|REPLACE_IMAGE_SIGSTORE_ENABLED|${IMAGE_SIGSTORE_ENABLED}|g" \
            "${ifile}" > "${output_file}"
    done
    record_junit "${vmname}" "prepare_kickstart" "OK"
}

# Checks if provided commit exists in local ostree repository.
# Returns 0 when the ref exists or 1 otherwise.
does_commit_exist() {
    local -r commit="${1}"

    if ostree refs --repo "${IMAGEDIR}/repo" | grep -q "${commit}"; then
        return 0
    else
        return 1
    fi
}

# Checks if provided image ref exists in the mirror registry.
# Returns 0 when the ref exists or 1 otherwise.
does_image_exist() {
    local -r image="${1}"

    if skopeo inspect "docker://${MIRROR_REGISTRY_URL}/${image}" &>/dev/null ; then
        return 0
    else
        return 1
    fi
}

# Show the IP address of the VM
function get_vm_ip {
    local -r vmname="${1}"
    local -r start=$(date +%s)
    local ip
    if [[ "${vmname}" =~ ([0-9]{1,3}\.){3}[0-9]{1,3} ]]; then
            ip="${BASH_REMATCH[0]}"
    else
       ip=$("${ROOTDIR}/scripts/devenv-builder/manage-vm.sh" ip -n "${vmname}" | head -1)
       while true; do
           now=$(date +%s)
           if [ $(( now - start )) -ge ${VM_BOOT_TIMEOUT} ]; then
               echo "Timed out while waiting for IP retrieval"
               exit 1
           fi
           sleep 1
           # Try pinging the IP address to avoid stale DHCP leases that would falsely
           # return as the current IP for the VM.
           ip=$("${ROOTDIR}/scripts/devenv-builder/manage-vm.sh" ip -n "${vmname}" | head -1)
           if ping -c 1 -W 1 "${ip}" &> /dev/null; then
             break
           fi
       done
    fi
    echo "${ip}"
}

# Try to login to the host via ssh until the connection is accepted
wait_for_ssh() {
    local -r ip="${1}"

    echo "Waiting ${VM_BOOT_TIMEOUT} for ssh access to ${ip}"

    local -r start_time=$(date +%s)
    while [ $(( $(date +%s) - start_time )) -lt "${VM_BOOT_TIMEOUT}" ] ; do
        if ssh -oConnectTimeout=10 -oBatchMode=yes -oStrictHostKeyChecking=accept-new "redhat@${ip}" "echo host is up" ; then
            return 0
        fi
        date
        sleep 5
    done
    # Return an error if non of the ssh attempts succeeded
    return 1
}

wait_for_microshift_to_be_ready() {
    local vmname="${1}"
    shift

    # Handle RUN_HOST_OVERRIDE
    vmname=$(apply_host_override "${vmname}")

    # Set up kubeconfig for tests
    local -r vm_ip=$(get_vm_property "${vmname}" "ip")
    local -r full_vmname="$(full_vm_name "${vmname}")"

    # Wait for MicroShift to be ready
    if ! wait_for_greenboot "${full_vmname}" "${vm_ip}"; then
        record_junit "${vmname}" "pre_test_greenboot_check" "FAILED"
        popd &>/dev/null
        exit 1
    fi
    record_junit "${vmname}" "pre_test_greenboot_check" "OK"
}

# Wait for greenboot health check to complete, without checking the results
wait_for_greenboot() {
    local -r vmname="${1}"
    local -r ip="${2}"

    if "${SKIP_GREENBOOT}"; then
        echo "Skipping greenboot check"
        record_junit "${vmname}" "greenboot-check" "SKIPPED"
        return 0
    fi

    echo "Waiting ${VM_GREENBOOT_TIMEOUT} for greenboot on ${vmname} to complete"

    local -r start_time=$(date +%s)
    local -r ssh_cmd="ssh -oConnectTimeout=10 -oBatchMode=yes -oStrictHostKeyChecking=accept-new redhat@${ip}"
    while [ $(( $(date +%s) - start_time )) -lt "${VM_GREENBOOT_TIMEOUT}" ] ; do
        local svc_state
        svc_state="$(${ssh_cmd} systemctl show --property=SubState --value greenboot-healthcheck || true)"
        if [ "${svc_state}" = "exited" ] ; then
            record_junit "${vmname}" "greenboot-check" "OK"
            return 0
        fi

        # Print the last log and check for terminal failure
        ${ssh_cmd} "sudo journalctl -n 10 -u greenboot-healthcheck" || true

        if [ "${svc_state}" = "failed" ] ; then
            echo "The greenboot service reported a failed state, no need to wait any longer"
            break
        fi

        date
        sleep 10
    done

    # Return an error if none of the ssh attempts succeeded
    record_junit "${vmname}" "greenboot-check" "FAILED"
    return 1
}

start_junit() {
    mkdir -p "$(dirname "${JUNIT_OUTPUT_FILE}")"

    echo "Creating ${JUNIT_OUTPUT_FILE}"

    cat - >"${JUNIT_OUTPUT_FILE}" <<EOF
<?xml version="1.0" encoding="UTF-8"?>
<testsuite name="infrastructure for ${SCENARIO}" tests="${TESTCASES}" failures="${FAILURES}" skipped="${SKIPPED}" timestamp="${TIMESTAMP}\">
EOF
}

close_junit() {
    echo '</testsuite>' >> "${JUNIT_OUTPUT_FILE}"
    
    local line="<testsuite name=\"infrastructure for ${SCENARIO}\" tests=\"${TESTCASES}\" failures=\"${FAILURES}\" skipped=\"${SKIPPED}\" timestamp=\"${TIMESTAMP}\">"
    
    sed -i "2c${line}" "${JUNIT_OUTPUT_FILE}"
}


record_junit() {
    local vmname="$1"
    local step="$2"
    local results="$3"
    TESTCASES=$((TESTCASES+1))
    cat - >>"${JUNIT_OUTPUT_FILE}" <<EOF
<testcase classname="${SCENARIO} ${vmname}" name="${step}">
EOF

    case "${results}" in
        OK)
        ;;
        SKIP*)
        SKIPPED=$((SKIPPED+1));
        cat - >>"${JUNIT_OUTPUT_FILE}" <<EOF
<skipped message="${results}" type="${step}-skipped" />
EOF
        ;;
        *)
        FAILURES=$((FAILURES+1));
        cat - >>"${JUNIT_OUTPUT_FILE}" <<EOF
<failure message="${results}" type="${step}-failure" />
EOF
    esac

    cat - >>"${JUNIT_OUTPUT_FILE}" <<EOF
</testcase>
EOF
}


# Public function to start a VM.
#
# Creates a new VM using the scenario name and the vmname given to
# create a unique name. Uses the boot_blueprint and network
# arguments to select the ISO and networks from which to boot.
# If no boot_blueprint is specified, uses DEFAULT_BOOT_BLUEPRINT.
# If no network is specified, uses the "default" network.
#
# Usage: launch_vm \
#           [--vmname <name>] \
#           [--boot_blueprint <blueprint>] \
#           [--network <name>[,<name>...]] \
#           [--vm_vcpus <vcpus>] \
#           [--vm_memory <memory>] \
#           [--vm_disksize <disksize>] \
#           [--fips] \
#           [--no_network]
#
# Arguments:
#   [--vmname <name>]: The short name of the VM in the scenario (e.g., "host1").
#   [--boot_blueprint <blueprint>]: The image blueprint used to create the ISO that
#                                   should be used to boot the VM. This is _not_
#                                   necessarily the image to be installed (see
#                                   prepare_kickstart).
#   [--network <name>[,<name>...]]: A comma-separated list for the networks used
#                                   when creating the VM. Each network entry will
#                                   create a NIC and they are repeatable.
#   [--no-network]: Do not configure any network attachments (and therefore no
#                   NICs) for the VM.
#   [--vm_vcpus <vcpus>]: Number of vCPUs for the VM.
#   [--vm_memory <memory>]: Size of RAM in MB for the VM.
#   [--vm_disksize <disksize>]: Size of disk in GB for the VM.
#   [--fips]: Enable FIPS mode

launch_vm() {
    # set defaults
    local vmname="host1"
    local boot_blueprint="${DEFAULT_BOOT_BLUEPRINT}"
    local network="default"
    local vm_memory=4096
    local vm_vcpus=2
    local vm_disksize=20
    local fips_mode=0
    local kernel_location="images/pxeboot"

    while [ $# -gt 0 ]; do
        case "$1" in
            --vmname|--boot_blueprint|--vm_vcpus|--vm_memory|--vm_disksize)
                var="${1/--/}"
                if [ -n "$2" ] && [ "${2:0:1}" != "-" ]; then
                    declare "${var}=$2"
                    shift 2
                else
                    error "Failed parsing arguments: ${var} value not set"
                    record_junit "${vmname}" "vm-launch-args" "FAILED"
                    exit 1
                fi
                ;;
            --network)
                if [ -n "$2" ] && [ "${2:0:1}" != "-" ]; then
                    network="${2//,/ }"
                    shift 2
                else
                    error "Failed parsing network argument: value not set"
                    record_junit "${vmname}" "vm-launch-args" "FAILED"
                    exit 1
                fi
                ;;
            --no_network)
                network=""
                shift
                ;;
            --fips)
                fips_mode=1
                shift
                ;;
            *)
                error "Invalid argument: ${1}"
                record_junit "${vmname}" "vm-launch-args" "FAILED"
                exit 1
                ;;
        esac
    done

    record_junit "${vmname}" "vm-launch-args" "OK"

    local -r full_vmname="$(full_vm_name "${vmname}")"
    local -r kickstart_url="${WEB_SERVER_URL}/scenario-info/${SCENARIO}/vms/${vmname}/kickstart.ks"

    local -r vm_pool_name="${VM_POOL_BASENAME}-${full_vmname}"
    local -r vm_pool_dir="${VM_DISK_BASEDIR}/${vm_pool_name}"

    # See if the VM already exists
    if sudo virsh dominfo "${full_vmname}" 2>/dev/null; then
        echo "${full_vmname} already exists"
        record_junit "${vmname}" "install_vm" "SKIP"
        return 0
    fi

    echo "Creating ${full_vmname}"

    # Create the pool if it does not exist
    if [ ! -d "${vm_pool_dir}" ] ; then
        mkdir -p "${vm_pool_dir}"
    fi
    if ! sudo virsh pool-info "${vm_pool_name}" &>/dev/null; then
        sudo virsh pool-define-as "${vm_pool_name}" dir --target "${vm_pool_dir}"
        sudo virsh pool-build "${vm_pool_name}"
        sudo virsh pool-start "${vm_pool_name}"
        sudo virsh pool-autostart "${vm_pool_name}"
    fi

    # Prepare network and extra arguments for the VM creation
    # depending on the number of requested NICs and other parameters
    local vm_loc_args
    local vm_network_args
    local vm_extra_args
    local vm_initrd_inject
    vm_loc_args="--location ${VM_DISK_BASEDIR}/${boot_blueprint}.iso,initrd=${kernel_location}/initrd.img,kernel=${kernel_location}/vmlinuz"
    vm_network_args=""
    vm_extra_args="fips=${fips_mode}"
    vm_initrd_inject=""

    # Specify the right console device per each platform. The baud rate
    # setting boost may result in slightly improved speed.
    # The device name is a mandatory option on x86_64 to get the console
    # output from virt-install, but optional on aarch64 platform.
    case "${UNAME_M}" in
    x86_64)
        vm_extra_args+=" console=ttyS0,115200n8 inst.notmux"
        ;;
    aarch64)
        vm_extra_args+=" console=ttyAMA0,115200n8 inst.notmux"
        ;;
    esac

    # Attach the graphical console if specified in the scenario settings
    local graphics_args
    graphics_args="none"
    if "${VNC_CONSOLE}"; then
        graphics_args="vnc,listen=0.0.0.0"
    else
        # The inst.cmdline mode does not allow any interaction and it ensures
        # that %onerror kickstart handlers are executed on failure
        vm_extra_args+=" inst.cmdline"
    fi

    for n in ${network}; do
        # For simplicity we assume that network filters are named the same as the networks
        # If there is a filter with the same name as the network, attach it to the NIC
        vm_network_args+="--network network=${n},model=virtio"
        if sudo virsh nwfilter-list | awk '{print $2}' | grep -qx "${n}"; then
            vm_network_args+=",filterref=${n}"
        fi
        vm_network_args+=" "
    done
    if [ -z "${vm_network_args}" ] ; then
        vm_network_args="--network none"
    fi

    # Inject the kickstart file and all its includes into the image
    local -r kickstart_file=$(mktemp /tmp/kickstart.XXXXXXXX.ks)
    local -r kickstart_idir=$(mktemp -d /tmp/kickstart-includes.XXXXXXXX)
    # Download and inject the kickstart main file
    local -r http_code=$(curl -o "${kickstart_file}" -s -w "%{http_code}" "${kickstart_url}")
    if [ "${http_code}" -ne 200 ] ; then
        error "Failed to load kickstart file from ${kickstart_url}"
        exit 1
    fi
    vm_extra_args+=" inst.ks=file:/$(basename "${kickstart_file}")"
    vm_initrd_inject+=" --initrd-inject ${kickstart_file}"
    # Download and inject all the kickstart include files
    wget -r -q -nd -A "*.cfg" -P "${kickstart_idir}" "$(dirname "${kickstart_url}")/"
    for cfg_file in "${kickstart_idir}"/*.cfg ; do
        vm_initrd_inject+=" --initrd-inject ${cfg_file}"
    done

    # Implement retries on VM creation that can time out when pulling
    # ostree commits or any other installation error
    local vm_created=false
    local attempt=1
    local max_attempts=2
    while true ; do
        # Make sure the virt-install command times out after a predefined period.
        # The 'timeout' command sends the HUP signal and, if the process does not
        # exit after 1m, it sends the KILL signal to terminate the process.
        # Note: Using the '--wait <time>' virt-install options may not work for
        # failed installations when 'unbuffer' command is used.
        local timeout_install="timeout -v --kill-after=1m ${VM_BOOT_TIMEOUT}s"
        # When bash creates a background job (using `&`),
        # the bg job does not get its own TTY.
        # If the TTY is not provided, virt-install refuses
        # to attach to the console. `unbuffer` provides the TTY.
        # shellcheck disable=SC2086
        if ${timeout_install} unbuffer sudo virt-install \
            --autoconsole text \
            --graphics "${graphics_args}" \
            --name "${full_vmname}" \
            --vcpus "${vm_vcpus}" \
            --memory "${vm_memory}" \
            --disk "pool=${vm_pool_name},size=${vm_disksize}" \
            ${vm_network_args} \
            --events on_reboot=restart \
            --noreboot \
            ${vm_loc_args} \
            --extra-args "${vm_extra_args}" \
            ${vm_initrd_inject} \
            --wait ; then

            # Stop retrying when VM is created successfully
            vm_created=true
            break
        fi

        # Check if VM creation should be retried
        ((attempt++)) || true
        if [ ${attempt} -gt ${max_attempts} ] ; then
            echo "Error running virt-install: giving up on attempt ${attempt}"
            break
        fi

        # Retry the operation on error
        local backoff=$(( attempt * 5 ))
        echo "Error running virt-install: retrying in ${backoff}s on attempt ${attempt}"
        sleep "${backoff}"

        # Cleanup the failed VM before trying to recreate it
        # Keep the storage pool for the subsequent VM creation
        remove_vm "${vmname}" true
    done

    if ${vm_created} ; then
        record_junit "${vmname}" "install_vm" "OK"
    else
        # Make sure to stop the VM on error before the control is returned.
        # This is necessary not to leave running qemu child processes so that
        # the caller considers the script fully complete.
        # Note: this option is disabled automatically in interactive sessions
        # for easier troubleshooting of failed installations.
        if [ ! -t 0 ] ; then
            sudo virsh destroy "${full_vmname}" || true
        fi
        record_junit "${vmname}" "install_vm" "FAILED"
        return 1
    fi
    sudo virsh start "${full_vmname}"

    # If there is at least 1 NIC attached, wait for an IP to be assigned and poll for SSH access
    if  [ -n "${network}" ]; then
        # Wait for an IP to be assigned
        echo "Waiting for VM ${full_vmname} to have an IP"
        local -r ip=$(get_vm_ip "${full_vmname}")
        echo "VM ${full_vmname} has IP ${ip}"
        record_junit "${vmname}" "ip-assignment" "OK"

        # Remove any previous key info for the host
        if [ -f "${HOME}/.ssh/known_hosts" ]; then
            echo "Clearing known_hosts entry for ${ip}"
            ssh-keygen -R "${ip}"
        fi

        # Record the IP of this VM so our caller can use it to configure
        # port forwarding and the firewall.
        set_vm_property "${vmname}" "ip" "${ip}"

        # Set the defaults for the various ports so that connections
        # from the hypervisor to the VM work.
        set_vm_property "${vmname}" "ssh_port" "22"
        set_vm_property "${vmname}" "api_port" "6443"
        set_vm_property "${vmname}" "lb_port" "5678"

        if wait_for_ssh "${ip}"; then
            record_junit "${vmname}" "ssh-access" "OK"
        else
            record_junit "${vmname}" "ssh-access" "FAILED"
            return 1
        fi
    else
        # Record no-IP for offline VMs to signal special sos report collection technique
        mkdir -p "${SCENARIO_INFO_DIR}/${SCENARIO}/vms/${vmname}"
        touch "${SCENARIO_INFO_DIR}/${SCENARIO}/vms/${vmname}/ip"

        echo "VM ${full_vmname} has no NICs, skipping IP assignment and ssh polling"
        # Anything other than "OK" status is reported as an error
        record_junit "${vmname}" "ip-assignment" "OK"
        record_junit "${vmname}" "ssh-access" "OK"
    fi

    echo "${full_vmname} is up and ready"
}

# Clean up the resources for one VM, optionally skipping storage pool removal
remove_vm() {
    local -r vmname="${1}"
    local -r keep_pool="${2:-false}"
    local -r full_vmname="$(full_vm_name "${vmname}")"

    # Remove the actual VM
    if sudo virsh dumpxml "${full_vmname}" >/dev/null; then
        if ! sudo virsh dominfo "${full_vmname}" | grep '^State' | grep -q 'shut off'; then
            sudo virsh destroy --graceful "${full_vmname}" || true
        fi
        if ! sudo virsh dominfo "${full_vmname}" | grep '^State' | grep -q 'shut off'; then
            sudo virsh destroy "${full_vmname}" || true
        fi
        sudo virsh undefine --nvram "${full_vmname}"
    fi

    # Remove the VM storage pool
    if ! ${keep_pool} ; then
        local -r vm_pool_name="${VM_POOL_BASENAME}-${full_vmname}"
        if sudo virsh pool-info "${vm_pool_name}" &>/dev/null; then
            sudo virsh pool-destroy "${vm_pool_name}"
            sudo virsh pool-undefine "${vm_pool_name}"
        fi

        # Remove the pool directory
        # ShellCheck: Using "${var:?}" to ensure this never expands to '/*'
        rm -rf "${VM_DISK_BASEDIR:?}/${vm_pool_name}"

        # Remove the info file so something processing the VMs does not
        # assume the file exists. This is most useful in a local setting.
        rm -rf "${SCENARIO_INFO_DIR}/${SCENARIO}/vms/${vmname}"
    else
        # Remove VM disk files
        rm -f "${VM_DISK_BASEDIR}/${vm_pool_name}/*"
    fi
}

# Configure the firewall in the VM based on the instructions in the documentation.
configure_vm_firewall() {
    local -r vmname="$1"

    local -r api_port=$(get_vm_property "${vmname}" api_port)

    # ssh, just to be sure
    run_command_on_vm "${vmname}" "sudo firewall-cmd --permanent --zone=public --add-port=22/tcp"

    # Installation instructions
    # - On-host pod communication
    run_command_on_vm "${vmname}" "sudo firewall-cmd --permanent --zone=trusted --add-source=10.42.0.0/16"
    run_command_on_vm "${vmname}" "sudo firewall-cmd --permanent --zone=trusted --add-source=169.254.169.1"
    run_command_on_vm "${vmname}" "sudo firewall-cmd --permanent --zone=trusted --add-source=fd01::/48"

    # Networking / firewall configuration instructions
    # - Incoming for the router
    run_command_on_vm "${vmname}" "sudo firewall-cmd --permanent --zone=public --add-port=80/tcp"
    run_command_on_vm "${vmname}" "sudo firewall-cmd --permanent --zone=public --add-port=443/tcp"
    # - mdns
    run_command_on_vm "${vmname}" "sudo firewall-cmd --permanent --zone=public --add-port=5353/udp"
    # - Incoming for the API server
    run_command_on_vm "${vmname}" "sudo firewall-cmd --permanent --zone=public --add-port=${api_port}/tcp"
    # - Incoming for NodePort services
    run_command_on_vm "${vmname}" "sudo firewall-cmd --permanent --zone=public --add-port=30000-32767/tcp"
    run_command_on_vm "${vmname}" "sudo firewall-cmd --permanent --zone=public --add-port=30000-32767/udp"
    # - Default Prometheus exporter port (for observability RF tests)
    run_command_on_vm "${vmname}" "sudo firewall-cmd --permanent --zone=public --add-port=8889/tcp"

    run_command_on_vm "${vmname}" "sudo firewall-cmd --reload"
}

# Function to report the full version of locally built RPMs, e.g. "4.17.0"
local_rpm_version() {
    if [ ! -d "${LOCAL_REPO}" ]; then
        "${TESTDIR}/bin/build_rpms.sh"
    fi

    local -r release_info_rpm=$(find "${LOCAL_REPO}" -name 'microshift-release-info-*.rpm' | sort | tail -n 1)
    if [ -z "${release_info_rpm}" ]; then
        error "Failed to find microshift-release-info RPM in ${LOCAL_REPO}"
        exit 1
    fi
    rpm -q --queryformat '%{version}-%{release}' "${release_info_rpm}" 2>/dev/null
}

# Public function to enable or disable a Stress Condition
#
# Enables or disables a Condition to limit a resource
# at OS level limiting resources (latency, bandwidth, packet loss, memory, disk...)
# to a given value for development and testing purposes.
#
# Arguments
#  vmname -- The short name of the VM in the scenario (e.g., "host1")
#  action -- "enable" or "disable"
#  condition -- The name of the resource to be be limited
#  value  -- The target value for the Stress Condition
stress_testing() {
    local -r vmname="${1}"
    local -r action="${2}"
    local -r condition="${3}"
    local -r value="${4}"

    local -r ssh_host="$(get_vm_property "${vmname}" ip)"
    local -r ssh_user=redhat
    local -r ssh_port="$(get_vm_property "${vmname}" ssh_port)"
    local -r ssh_pkey="${SSH_PRIVATE_KEY:-}"

    if [ "${action}" == "enable" ]; then
        echo "${action}d stress condition: ${condition} ${value}"
        "${SCRIPTDIR}/stress_testing.sh" -e "${condition}" -v "${value}" -h "${ssh_host}" -u "${ssh_user}" -p "${ssh_port}" -k "${ssh_pkey}"
    elif [ "${action}" == "disable" ]; then
        echo "${action}d stress condition: ${condition}"
        "${SCRIPTDIR}/stress_testing.sh" -d "${condition}" -h "${ssh_host}" -u "${ssh_user}" -p "${ssh_port}" -k "${ssh_pkey}"
    else
        error "Invalid Stress Testing action"
        exit 1
    fi
}

# Apply RUN_HOST_OVERRIDE logic if needed
apply_host_override() {
    local -r original_vmname="$1"
    local vmname="${original_vmname}"

    if [[ -n "${RUN_HOST_OVERRIDE}" ]]; then
        vmname="${RUN_HOST_OVERRIDE}"
        local full_vmname
        local ip
        full_vmname="$(full_vm_name "${vmname}")"
        ip=$(get_vm_ip "${full_vmname}")
        set_vm_property "${vmname}" "ip" "${ip}"
        set_vm_property "${vmname}" "ssh_port" "22"
        set_vm_property "${vmname}" "api_port" "6443"
        set_vm_property "${vmname}" "lb_port" "5678"
    fi

    echo "${vmname}"
}

# Run the tests for the current scenario
run_tests() {
    local vmname="${1}"
    # Handle RUN_HOST_OVERRIDE
    vmname=$(apply_host_override "${vmname}")

    shift
    echo "Running tests with $# args" "$@"

    if [ ! -d "${RF_VENV}" ]; then
        "${ROOTDIR}/scripts/fetch_tools.sh" "robotframework" || {
            record_junit "${vmname}" "robot_framework_environment" "FAILED"
            exit 1
        }
    fi
    record_junit "${vmname}" "robot_framework_environment" "OK"

    local rf_binary="${RF_VENV}/bin/robot"
    if [ ! -f "${rf_binary}" ]; then
        error "robot is not installed to ${rf_binary}"
        record_junit "${vmname}" "robot_framework_installed" "FAILED"
        exit 1
    fi
    record_junit "${vmname}" "robot_framework_installed" "OK"

    local -r rf_version_installed=$("${RF_VENV}/bin/pip" list --format json | jq -r '.[] | select(.name == "robotframework") | .version')
    local -r rf_version_expected=$(grep 'robotframework==' "${ROOTDIR}/test/requirements.txt" | cut -d'=' -f3)
    if [ "${rf_version_installed}" != "${rf_version_expected}" ]; then
        echo "RF version mismatch: installed ${rf_version_installed}, expected ${rf_version_expected} - reinstalling"
        rm -r "${RF_VENV}"
        "${ROOTDIR}/scripts/fetch_tools.sh" "robotframework" || {
            record_junit "${vmname}" "robot_framework_upgrade" "FAILED"
            exit 1
        }
    fi

    # Make sure oc command is available
    if ! command -v oc &> /dev/null ; then
        "${ROOTDIR}/scripts/fetch_tools.sh" "oc" || {
            record_junit "${vmname}" "oc_installed" "FAILED"
            exit 1
        }
    fi
    record_junit "${vmname}" "oc_installed" "OK"

    # The IP file is created empty during the launch VM phase if the VM is has no NICs. This is the queue to skip
    # the variable file creation and greenboot check.
    local test_is_online="true"
    if  [ -z "$(cat "$(vm_property_filename "${vmname}" "ip")")" ]; then
        test_is_online="false"
    fi

    local variable_file
    if [ "${test_is_online}" == "true" ]; then
        for p in "ssh_port" "api_port" "lb_port" "ip"; do
            f="$(vm_property_filename "${vmname}" "${p}")"
            if [ ! -f "${f}" ]; then
                error "Cannot read ${f}"
                record_junit "${vmname}" "access_vm_property ${p}" "FAILED"
                exit 1
            fi
            record_junit "${vmname}" "access_vm_property ${p}" "OK"
        done
        local -r ssh_port=$(get_vm_property "${vmname}" "ssh_port")
        local -r api_port=$(get_vm_property "${vmname}" "api_port")
        local -r lb_port=$(get_vm_property "${vmname}" "lb_port")
        local -r vm_ip=$(get_vm_property "${vmname}" "ip")
        local -r full_vmname="$(full_vm_name "${vmname}")"

        local variable_file="${SCENARIO_INFO_DIR}/${SCENARIO}/variables.yaml"
        echo "Writing variables to ${variable_file}"
        mkdir -p "$(dirname "${variable_file}")"
        cat - <<EOF | tee "${variable_file}"
VM_IP: ${vm_ip}
API_PORT: ${api_port}
LB_PORT: ${lb_port}
USHIFT_HOST: ${vm_ip}
USHIFT_USER: "${USHIFT_USER:-redhat}"
SSH_PRIV_KEY: "${SSH_PRIVATE_KEY:-}"
SSH_PORT: ${ssh_port}
EOF
        wait_for_microshift_to_be_ready "${vmname}"
    fi

    # Make sure the test execution times out after a predefined period.
    # The 'timeout' command sends the HUP signal and, if the test does not
    # exit after 5m, it sends the KILL signal to terminate the process.
    local var_arg=${variable_file:+-V "${variable_file}"}
    local timeout_robot="timeout -v --kill-after=5m ${TEST_EXECUTION_TIMEOUT} ${rf_binary}"
    if [ -t 0 ]; then
        # Disable timeout for interactive mode when stdin is a terminal.
        # This is necessary for proper handling of test interruption by user.
        timeout_robot="${rf_binary}"
    fi

    export SKIP_SOS # For sos-on-failure-listener.py

    # shellcheck disable=SC2086
    if ! ${timeout_robot} \
        --name "${SCENARIO}" \
        --randomize "${TEST_RANDOMIZATION}" \
        --exclude "${TEST_EXCLUDES}" \
        --loglevel TRACE \
        --listener "${TESTDIR}/resources/sos-on-failure-listener.py" \
        --pythonpath "${TESTDIR}/resources" \
        --outputdir "${SCENARIO_INFO_DIR}/${SCENARIO}" \
        --debugfile "${SCENARIO_INFO_DIR}/${SCENARIO}/rf-debug.log" \
        -x junit.xml \
        ${var_arg} \
        "$@" ; then
        # Log junit message on the command timeout
        if [ $? -ge 124 ] ; then
            record_junit "${vmname}" "run_test_timed_out_${TEST_EXECUTION_TIMEOUT}" "FAILED"
        fi
        return 1
    fi
}

<<<<<<< HEAD
# Setup oc client and kubeconfig for gingko tests
setup_oc_and_kubeconfig() {
=======
# Implementation of ginkgo tests
run_ginkgo_tests() {
>>>>>>> 92227bb1
    local vmname="${1}"
    shift

    # Handle RUN_HOST_OVERRIDE
    vmname=$(apply_host_override "${vmname}")

    # Save current directory
    pushd . &>/dev/null

    # Install oc
    if ! command -v oc &> /dev/null ; then
        "${ROOTDIR}/scripts/fetch_tools.sh" "oc" || {
            record_junit "${vmname}" "oc_installed" "FAILED"
            exit 1
        }
    fi
    record_junit "${vmname}" "oc_installed" "OK"

    # Get kubeconfig from VM
    local -r vm_ip=$(get_vm_property "${vmname}" "ip")
    local kubeconfig="${SCENARIO_INFO_DIR}/${SCENARIO}/kubeconfig"
    if ! run_command_on_vm "${vmname}" "sudo cat /var/lib/microshift/resources/kubeadmin/${vm_ip}/kubeconfig" > "${kubeconfig}"; then
        record_junit "${vmname}" "setup_kubeconfig" "FAILED"
        exit 1
    fi
    export KUBECONFIG="${kubeconfig}"
    record_junit "${vmname}" "setup_kubeconfig" "OK"
    
    popd &>/dev/null
}

<<<<<<< HEAD
# Implementation of Gingko tests
run_gingko_tests() {
    local vmname="${1}"
    shift
=======
    # Set up test environment variables
    local kubeconfig="${SCENARIO_INFO_DIR}/${SCENARIO}/kubeconfig"
    local -r test_results_dir="${SCENARIO_INFO_DIR}/${SCENARIO}/ginkgo-results"
    mkdir -p "${test_results_dir}"
>>>>>>> 92227bb1

    # Handle RUN_HOST_OVERRIDE
    vmname=$(apply_host_override "${vmname}")

    # Save current directory
    pushd . &>/dev/null

    # Setup oc client and kubeconfig for gingko tests
    setup_oc_and_kubeconfig "${vmname}"

    # Build ginkgo binary
    if ! "${ROOTDIR}/scripts/fetch_tools.sh" "ginkgo"; then
        record_junit "${vmname}" "build_ginkgo_binary" "FAILED"
        exit 1
    fi
    record_junit "${vmname}" "build_ginkgo_binary" "OK"

    # Create case selection file
    local -r test_results_dir="${SCENARIO_INFO_DIR}/${SCENARIO}/gingko-results"
    mkdir -p "${test_results_dir}"
    local case_selected="${test_results_dir}/case_selected"

    # Get all MicroShift tests using dry-run
    "${GINKGO_TEST_BINARY}" run all --dry-run | grep -E "MicroShift" > "${case_selected}"

    # Apply filters if provided
    if [[ $# -gt 0 ]]; then
        local -r filter_pattern="$1"
        echo "Applying filter: ${filter_pattern}"
        if [[ "${filter_pattern}" == ~* ]]; then
            sed -i "/${filter_pattern#\~}/d" "${case_selected}"
        else
            sed -i -n "/${filter_pattern}/p" "${case_selected}"
        fi
        echo "Running Ginkgo tests with MicroShift filter and additional filter: ${filter_pattern}..."
    else
        echo "Running Ginkgo tests with MicroShift filter..."
    fi

    echo "------------------Selected test cases------------------"
    cat "${case_selected}"
    echo "-----------------------------------------------------"

    # Make sure the test execution times out after a predefined period.
    # The 'timeout' command sends the HUP signal and, if the test does not
    # exit after 5m, it sends the KILL signal to terminate the process.
    local timeout_ginkgo="timeout -v --kill-after=5m ${TEST_EXECUTION_TIMEOUT} ${GINKGO_TEST_BINARY}"
    if [ -t 0 ]; then
        # Disable timeout for interactive mode when stdin is a terminal.
        # This is necessary for proper handling of test interruption by user.
        # shellcheck disable=SC2034
        timeout_ginkgo="${GINKGO_TEST_BINARY}"
    fi

    # Run the tests and capture output with 10m timeout for every test case
    echo "ginkgo test execution started..."
    ginkgo_result_success=true
    if ! eval '${timeout_ginkgo} run --timeout 10m --junit-dir=${test_results_dir} -f ${case_selected}' 2>&1 | tee "${test_results_dir}/test-output.log"; then
        if [ $? -ge 124 ] ; then
            record_junit "${vmname}" "run_test_timed_out_${TEST_EXECUTION_TIMEOUT}" "FAILED"
        fi
        ginkgo_result_success=false
    fi
    echo "ginkgo test execution completed"
    popd &>/dev/null

    # Clean the JUnit XML files
    echo "Cleaning JUnit XML files to remove 'Monitor cluster while tests execute' test case"
    cleanup_success=true
    if [[ ! -f "${HANDLERESULT_SCRIPT}" ]]; then
        echo "Warning: ${HANDLERESULT_SCRIPT} not found. Skipping XML cleanup."
    else
        for junit_file in "${test_results_dir}"/junit_e2e_*.xml; do
            if [[ -f "${junit_file}" ]]; then
                filename=$(basename "${junit_file}")
                echo "Processing: ${filename}"

                # Create backup
                cp "${junit_file}" "${junit_file}.backup"

                # Clean the XML
                temp_file="${junit_file}.tmp"
                if python3 "${HANDLERESULT_SCRIPT}" -a replace -i "${junit_file}" -o "${temp_file}" 2>/dev/null; then
                    mv "${temp_file}" "${junit_file}"
                    echo "✓ Cleaned: ${filename}"
                    rm "${junit_file}.backup"  # Remove backup on success
                else
                    echo "✗ Failed to clean: ${filename} (restored from backup)"
                    mv "${junit_file}.backup" "${junit_file}"  # Restore from backup
                    cleanup_success=false
                fi
            fi
        done
    fi

    # Display results summary
    echo "Results are available in: ${test_results_dir}"
    if [[ "${cleanup_success}" == "true" ]]; then
        echo "Unit XML files have been cleaned ('Monitor cluster while tests execute' test case removed)"
        record_junit "${vmname}" "clean_junit_xml_files" "OK"
    else
        echo "Some XML files could not be cleaned (originals preserved)"
        record_junit "${vmname}" "clean_junit_xml_files" "FAILED"
    fi

    # Record the junit result of the ginkgo tests
    if [[ "${ginkgo_result_success}" == "true" ]]; then
        record_junit "${vmname}" "run_ginkgo_tests" "OK"
    else
        record_junit "${vmname}" "run_ginkgo_tests" "FAILED"
        exit 1
    fi
}

load_global_settings() {
    local filename="${TESTDIR}/scenario_settings.sh"
    if [ ! -f "${filename}" ]; then
        error "No ${filename}"
        exit 1
    fi

    # shellcheck source=/dev/null
    source "${filename}"

    if [ -z "${SSH_PUBLIC_KEY}" ]; then
        error "Set SSH_PUBLIC_KEY in ${filename}"
        exit 1
    fi

    REDHAT_AUTHORIZED_KEYS="$(cat "${SSH_PUBLIC_KEY}")"
}

## High-level action functions from command line arguments

load_scenario_script() {
    if [ ! -f "${SCENARIO_SCRIPT}" ]; then
        error "No scenario at ${SCENARIO_SCRIPT}"
        exit 1
    fi

    # shellcheck source=/dev/null
    source "${SCENARIO_SCRIPT}"
}

# Load the plugin for registering with subscription
# manager. SUBSCRIPTION_MANAGER_PLUGIN should point to a bash script
# that can be sourced to provide a function called
# `subscription_manager_register`. The function must take 1 argument,
# the name of the VM within the current scenario. It should update
# that VM so that it is registered with a Red Hat software
# subscription to allow packages to be installed. The default
# implementation handles the automated workflow used in CI and a
# manual workflow useful for developers running a single scenario
# interactively.
load_subscription_manager_plugin() {
    if [ ! -f "${SUBSCRIPTION_MANAGER_PLUGIN}" ]; then
        error "No subscription manager plugin at ${SUBSCRIPTION_MANAGER_PLUGIN}"
        exit 1
    fi

    # shellcheck source=/dev/null
    source "${SUBSCRIPTION_MANAGER_PLUGIN}"
}

# Check if dependencies are running, and if not, start them
#   - nginx server
#   - registry mirror
check_dependencies() {
    if [ $(pgrep -cx -U "$(id -u)" nginx) -eq 0 ] ; then
        "${TESTDIR}/bin/manage_webserver.sh" "start"
    fi

    if ! sudo podman ps --format '{{.Names}}' | grep -q ^microshift-quay  ; then
        "${TESTDIR}/bin/mirror_registry.sh"
    fi
}

action_create() {
    start_junit
    trap "close_junit" EXIT

    if ! load_global_settings; then
        record_junit "setup" "load_global_settings" "FAILED"
        return 1
    fi
    record_junit "setup" "load_global_settings" "OK"

    if ! load_subscription_manager_plugin; then
        record_junit "setup" "load_subscription_manager_plugin" "FAILED"
        return 1
    fi
    record_junit "setup" "load_subscription_manager_plugin" "OK"

    if ! load_scenario_script; then
        record_junit "setup" "load_scenario_script" "FAILED"
        return 1
    fi
    record_junit "setup" "load_scenario_script" "OK"

    # Set the exit handler to attempt the sos report collection and error logging
    # - Preserve the original exit code
    # - Log junit message on failure
    # - Override the exit code if sos report collection fails
    # shellcheck disable=SC2154
    trap 'rc=$? ; \
        [ "${rc}" -ne 0 ] && record_junit "setup" "scenario_create_vms" "FAILED" ; \
        sos_report true || rc=1 ; \
        close_junit ; exit "${rc}"' EXIT

    check_dependencies

    scenario_create_vms
    record_junit "setup" "scenario_create_vms" "OK"
}

action_cleanup() {
    load_global_settings
    load_scenario_script
    scenario_remove_vms
}

action_login() {
    load_global_settings
    local vmname
    if [ $# -eq 0 ]; then
        vmname="host1"
    else
        vmname="$1"
    fi

    ssh_port=$(get_vm_property "${vmname}" "ssh_port" || true)
    ip=$(get_vm_property "${vmname}" "ip")

    if [ -z "${ssh_port}" ] ; then
        local -r full_vmname="$(full_vm_name "${vmname}")"
        sudo virsh console "${full_vmname}"
    else
        ssh "redhat@${ip}" -p "${ssh_port}"
    fi
}

action_run() {
    start_junit
    trap "close_junit" EXIT

    if ! load_global_settings; then
        record_junit "run" "load_global_settings" "FAILED"
        return 1
    fi
    record_junit "run" "load_global_settings" "OK"

    if ! load_scenario_script; then
        record_junit "run" "load_scenario_script" "FAILED"
        return 1
    fi
    record_junit "run" "load_scenario_script" "OK"

    # Set the exit handler to attempt the sos report collection and error logging
    # - Preserve the original exit code
    # - Log junit message on failure
    # - Override the exit code if sos report collection fails
    # shellcheck disable=SC2154
    trap 'rc=$? ; \
        [ "${rc}" -ne 0 ] && record_junit "run" "scenario_run_tests" "FAILED" ; \
        sos_report true || rc=1 ; \
        close_junit ; exit "${rc}"' EXIT

    if [ $# -eq 0 ]; then
        RUN_HOST_OVERRIDE=""
        check_dependencies
    else
        RUN_HOST_OVERRIDE="$1"
    fi
    scenario_run_tests
    record_junit "run" "scenario_run_tests" "OK"
}

usage() {
    cat - <<EOF
scenario.sh (create|boot|run|cleanup|rerun|recreate|login) scenario-script [args]

  create|boot -- Set up the infrastructure for the test, such as VMs.

  run -- Run the scenario.

  rerun -- cleanup, create, run for the same scenario.

  recreate -- cleanup and create for the same scenario.

  cleanup -- Remove the VMs created for the scenario.

  login -- Login to a host for a scenario.

Settings

  The script looks for ${TESTDIR}/scenario_settings.sh for some global settings.

Login

  scenario.sh login <scenario-script> [<host>]
Run

  scenario.sh run <scenario-script> [<host | ip>]
EOF
}

if [ $# -lt 2 ]; then
    usage
    exit 1
fi

action="$1"
shift
SCENARIO_SCRIPT="$(realpath "$1")"
shift
SCENARIO=$(basename "${SCENARIO_SCRIPT}" .sh)
JUNIT_OUTPUT_FILE="${SCENARIO_INFO_DIR}/${SCENARIO}/phase_${action}/junit.xml"

# Change directory to the test root
cd "${SCRIPTDIR}/.."

case "${action}" in
    create|run|cleanup|login)
        "action_${action}" "$@"
        ;;
    boot)
        action_create "$@"
        ;;
    recreate)
        action_cleanup "$@"
        action_create "$@"
        ;;
    rerun)
        action_cleanup "$@"
        action_create "$@"
        action_run "$@"
        ;;
    create-and-run)
        action_create "$@"
        action_run "$@"
        ;;
    *)
        error "Unknown instruction ${action}"
        usage
        exit 1
esac<|MERGE_RESOLUTION|>--- conflicted
+++ resolved
@@ -1098,13 +1098,8 @@
     fi
 }
 
-<<<<<<< HEAD
 # Setup oc client and kubeconfig for gingko tests
 setup_oc_and_kubeconfig() {
-=======
-# Implementation of ginkgo tests
-run_ginkgo_tests() {
->>>>>>> 92227bb1
     local vmname="${1}"
     shift
 
@@ -1136,17 +1131,10 @@
     popd &>/dev/null
 }
 
-<<<<<<< HEAD
 # Implementation of Gingko tests
-run_gingko_tests() {
+run_ginkgo_tests() {
     local vmname="${1}"
     shift
-=======
-    # Set up test environment variables
-    local kubeconfig="${SCENARIO_INFO_DIR}/${SCENARIO}/kubeconfig"
-    local -r test_results_dir="${SCENARIO_INFO_DIR}/${SCENARIO}/ginkgo-results"
-    mkdir -p "${test_results_dir}"
->>>>>>> 92227bb1
 
     # Handle RUN_HOST_OVERRIDE
     vmname=$(apply_host_override "${vmname}")
