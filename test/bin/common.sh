--- conflicted
+++ resolved
@@ -382,21 +382,13 @@
 )
 MICROSHIFT_Y1_OPTIONAL_RPMS_LIST=(
     "${MICROSHIFT_Y2_OPTIONAL_RPMS_LIST[@]}"
-<<<<<<< HEAD
-    microshift-observability
+    microshift-cert-manager
+    microshift-cert-manager-release-info
     microshift-sriov
     microshift-sriov-release-info
 )
 MICROSHIFT_OPTIONAL_RPMS_LIST=(
     "${MICROSHIFT_Y1_OPTIONAL_RPMS_LIST[@]}"
-
-=======
-    microshift-cert-manager
-    microshift-cert-manager-release-info
-)
-MICROSHIFT_OPTIONAL_RPMS_LIST=(
-    "${MICROSHIFT_Y1_OPTIONAL_RPMS_LIST[@]}"
->>>>>>> ff2f9760
 )
 MICROSHIFT_Y2_X86_64_RPMS_LIST=(
     microshift-ai-model-serving
