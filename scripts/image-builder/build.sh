#!/bin/bash
set -e -o pipefail

IMGNAME=microshift
ROOTDIR=$(git rev-parse --show-toplevel)/scripts/image-builder
OSTREE_SERVER_NAME=127.0.0.1:8080
LVM_SYSROOT_SIZE=5120
OCP_PULL_SECRET_FILE=
<<<<<<< HEAD
MICROSHIFT_RPM_SOURCE=${ROOTDIR}/../../packaging/rpm/_rpmbuild/RPMS

=======
AUTHORIZED_KEYS_FILE=
AUTHORIZED_KEYS=
>>>>>>> 5838f5b1
STARTTIME=$(date +%s)

trap ${ROOTDIR}/cleanup.sh INT

usage() {
    local error_message="$1"

    if [ -n "$error_message" ]; then
        echo "ERROR: $error_message"
        echo
    fi

<<<<<<< HEAD
    echo "Usage: $(basename $0) <-pull_secret_file path_to_file> [OPTION]..."
    echo ""
    echo "  -pull_secret_file path_to_file"
    echo "          Path to a file containing the OpenShift pull secret, which"
    echo "          can be downloaded from https://console.redhat.com/openshift/downloads#tool-pull-secret"
=======
    echo "Usage: $(basename $0) <-pull_secret_file path_to_file> [-ostree_server_name name_or_ip] [-lvm_sysroot_size num_in_MB] [-authorized_keys_file path_to_file] [-custom_rpms /path/to/file1.rpm,...,/path/to/fileN.rpm]"
    echo "   -pull_secret_file   Path to a file containing the OpenShift pull secret"
    echo "   -ostree_server_name Name or IP address and optionally port of the ostree server (default: ${OSTREE_SERVER_NAME})"
    echo "   -lvm_sysroot_size   Size of the system root LVM partition. The remaining disk space will be allocated for data (default: ${LVM_SYSROOT_SIZE})"
    echo "   -authorized_keys_file"
    echo "                       Path to an ssh authorized_keys file, to use with the redhat user account."
    echo "   -custom_rpms        Path to one or more comma-separated RPM packages to be included in the image"
>>>>>>> 5838f5b1
    echo ""
    echo "Optional arguments:"
    echo "  -microshift_rpms path_or_URL"
    echo "          Path or URL to the MicroShift RPM packages to be included"
    echo "          in the image (default: packaging/rpm/_rpmbuild/RPMS)"
    echo "  -custom_rpms /path/to/file1.rpm,...,/path/to/fileN.rpm"
    echo "          Path to one or more comma-separated RPM packages to be"
    echo "          included in the image (default: none)"
    echo "  -ostree_server_name name_or_ip"
    echo "          Name or IP address and optionally port of the ostree"
    echo "          server (default: ${OSTREE_SERVER_NAME})"
    echo "  -lvm_sysroot_size num_in_MB"
    echo "          Size of the system root LVM partition. The remaining"
    echo "          disk space will be allocated for data (default: ${LVM_SYSROOT_SIZE})"
    exit 1
}

title() {
    echo -e "\E[34m\n# $1\E[00m";
}

waitfor_image() {
    local uuid=$1

    local tstart=$(date +%s)
    echo "$(date +'%Y-%m-%d %H:%M:%S') STARTED"

    local status=$(sudo composer-cli compose status | grep ${uuid} | awk '{print $2}')
    while [ "${status}" = "RUNNING" ]; do
        sleep 10
        status=$(sudo composer-cli compose status | grep ${uuid} | awk '{print $2}')
        echo -en "$(date +'%Y-%m-%d %H:%M:%S') ${status}\r"
    done

    local tend=$(date +%s)
    echo "$(date +'%Y-%m-%d %H:%M:%S') ${status} - elapsed $(( (tend - tstart) / 60 )) minutes"

    if [ "${status}" = "FAILED" ]; then
        download_image ${uuid} 1
        echo "Blueprint build has failed. For more information, review the downloaded logs"
        exit 1
    fi
}

download_image() {
    local uuid=$1
    local logsonly=$2

    sudo composer-cli compose logs ${uuid}
    if [ -z "$logsonly" ] ; then
        sudo composer-cli compose metadata ${uuid}
        sudo composer-cli compose image ${uuid}
    fi
    sudo chown -R $(whoami). "${ROOTDIR}/_builds"
}

build_image() {
    local blueprint_file=$1
    local blueprint=$2
    local version=$3
    local image_type=$4
    local parent_blueprint=$5
    local parent_version=$6

    title "Loading ${blueprint} blueprint v${version}"
    sudo composer-cli blueprints delete ${blueprint} 2>/dev/null || true
    sudo composer-cli blueprints push "${ROOTDIR}/_builds/${blueprint_file}"
    sudo composer-cli blueprints depsolve ${blueprint} 1>/dev/null

    if [ -n "$parent_version" ]; then
        title "Serving ${parent_blueprint} v${parent_version} container locally"
        sudo podman rm -f ${parent_blueprint}-server 2>/dev/null || true
        sudo podman rmi -f localhost/${parent_blueprint}:${parent_version} 2>/dev/null || true
        imageid=$(cat ./${parent_blueprint}-${parent_version}-container.tar | sudo podman load | grep -o -P '(?<=sha256[@:])[a-z0-9]*')
        sudo podman tag ${imageid} localhost/${parent_blueprint}:${parent_version}
        sudo podman run -d --name=${parent_blueprint}-server -p 8080:8080 localhost/${parent_blueprint}:${parent_version}

        title "Building ${image_type} for ${blueprint} v${version}, parent ${parent_blueprint} v${parent_version}"
        buildid=$(sudo composer-cli compose start-ostree --ref rhel/8/$(uname -i)/edge --url http://localhost:8080/repo/ ${blueprint} ${image_type} | awk '{print $2}')
    else
        title "Building ${image_type} for ${blueprint} v${version}"
        buildid=$(sudo composer-cli compose start-ostree --ref rhel/8/$(uname -i)/edge ${blueprint} ${image_type} | awk '{print $2}')
    fi

    waitfor_image ${buildid}
    download_image ${buildid}
    rename ${buildid} ${blueprint}-${version} ${buildid}*.{tar,iso} 2>/dev/null || true
}

# Parse the command line
while [ $# -gt 0 ] ; do
    case $1 in
    -pull_secret_file)
        shift
        OCP_PULL_SECRET_FILE="$1"
        [ -z "${OCP_PULL_SECRET_FILE}" ] && usage "Pull secret file not specified"
        [ ! -s "${OCP_PULL_SECRET_FILE}" ] && usage "Empty or missing pull secret file"
        shift
        ;;
    -microshift_rpms)
        shift
        MICROSHIFT_RPM_SOURCE="$1"
        [ -z "${MICROSHIFT_RPM_SOURCE}" ] && usage "MicroShift RPM path or URL not specified"
        # Verify that the specified path or URL can be accessed
        if [[ "${MICROSHIFT_RPM_SOURCE}" == http* ]] ; then
            curl -I -so /dev/null "${MICROSHIFT_RPM_SOURCE}" || usage "MicroShift RPM URL '${MICROSHIFT_RPM_SOURCE}' is not accessible"
        else
            [ ! -d "${MICROSHIFT_RPM_SOURCE}" ] && usage "MicroShift RPM path '${MICROSHIFT_RPM_SOURCE}' does not exist"
        fi
        shift
        ;;
    -custom_rpms)
        shift
        CUSTOM_RPM_FILES="$1"
        [ -z "${CUSTOM_RPM_FILES}" ] && usage "Custom RPM packages not specified"
        shift
        ;;
    -ostree_server_name)
        shift
        OSTREE_SERVER_NAME="$1"
        [ -z "${OSTREE_SERVER_NAME}" ] && usage "ostree server name not specified"
        shift
        ;;
    -lvm_sysroot_size)
        shift
        LVM_SYSROOT_SIZE="$1"
        [ -z "${LVM_SYSROOT_SIZE}"   ]   && usage "System root LVM partition size not specified"
        [ ${LVM_SYSROOT_SIZE} -lt 5120 ] && usage "System root LVM partition size cannot be smaller than 5120MB"
        shift
        ;;
<<<<<<< HEAD
=======
    -pull_secret_file)
        shift
        OCP_PULL_SECRET_FILE="$1"
        [ -z "${OCP_PULL_SECRET_FILE}" ] && usage "Pull secret file not specified"
        [ ! -s "${OCP_PULL_SECRET_FILE}" ] && usage "Empty or missing pull secret file"
        shift
        ;;
    -authorized_keys_file)
        shift
        AUTHORIZED_KEYS_FILE="$1"
        [ -z "${AUTHORIZED_KEYS_FILE}" ] && usage
        shift
        ;;
    -custom_rpms)
        shift
        CUSTOM_RPM_FILES="$1"
        [ -z "${CUSTOM_RPM_FILES}" ] && usage
        shift
        ;;
>>>>>>> 5838f5b1
    *)
        usage
        ;;
    esac
done
if [ -z "${OSTREE_SERVER_NAME}" ] || [ -z "${OCP_PULL_SECRET_FILE}" ] ; then
    usage
fi
if [ ! -e ${OCP_PULL_SECRET_FILE} ] ; then
    echo "ERROR: pull_secret_file file does not exist: ${OCP_PULL_SECRET_FILE}"
    exit 1
fi
if [ -n "${AUTHORIZED_KEYS_FILE}" ]; then
    if [ ! -e ${AUTHORIZED_KEYS_FILE} ]; then
        echo "ERROR: authorized_keys_file does not exist: ${AUTHORIZED_KEYS_FILE}"
        exit 1
    else
        AUTHORIZED_KEYS=$(cat ${AUTHORIZED_KEYS_FILE})
    fi
fi

# Set the elapsed time trap only if command line parsing was successful
trap 'echo "Execution time: $(( ($(date +%s) - STARTTIME) / 60 )) minutes"' EXIT

mkdir -p ${ROOTDIR}/_builds
pushd ${ROOTDIR}/_builds &>/dev/null

# Also enter sudo password in the beginning if necessary
title "Checking available disk space"
build_disk=$(sudo df -k --output=avail . | tail -1)
if [ ${build_disk} -lt 10485760 ] ; then
    echo "ERROR: Less then 10GB of disk space is available for the build"
    exit 1
fi

title "Downloading local OpenShift and MicroShift repositories"
# Copy MicroShift RPM packages
rm -rf microshift-local 2>/dev/null || true
if [[ "${MICROSHIFT_RPM_SOURCE}" == http* ]] ; then
    wget -q -nd -r -L -P microshift-local -A rpm "${MICROSHIFT_RPM_SOURCE}"
else
    cp -TR "${MICROSHIFT_RPM_SOURCE}" microshift-local
fi
# Exit if no RPM packages were found
if [ $(find microshift-local -name '*.rpm' | wc -l) -eq 0 ] ; then
    echo "No RPM packages were found at '${MICROSHIFT_RPM_SOURCE}'. Exiting..."
    exit 1
fi
createrepo microshift-local >/dev/null

# Download openshift local RPM packages (noarch for python and selinux packages)
rm -rf openshift-local 2>/dev/null || true
reposync -n -a x86_64 -a noarch --download-path openshift-local \
            --repo=rhocp-4.10-for-rhel-8-x86_64-rpms \
            --repo=fast-datapath-for-rhel-8-x86_64-rpms >/dev/null

# Remove coreos packages to avoid conflicts
find openshift-local -name \*coreos\* -exec rm -f {} \;
# Exit if no RPM packages were found
if [ $(find openshift-local -name '*.rpm' | wc -l) -eq 0 ] ; then
    echo "No RPM packages were found at the 'rhocp-4.10-for-rhel-8-x86_64-rpms' repository. Exiting..."
    exit 1
fi
createrepo openshift-local >/dev/null

# Copy user-specific RPM packages
rm -rf custom-rpms 2>/dev/null || true
if [ ! -z ${CUSTOM_RPM_FILES} ] ; then
    title "Building User-Specified RPM repository"
    mkdir custom-rpms
    for rpm in ${CUSTOM_RPM_FILES//,/ } ; do
        cp $rpm custom-rpms
    done
    createrepo custom-rpms >/dev/null
fi

title "Loading sources for OpenShift and MicroShift"
for f in openshift-local microshift-local custom-rpms ; do
    [ ! -d $f ] && continue
    cat ../config/${f}.toml.template | sed "s;REPLACE_IMAGE_BUILDER_DIR;${ROOTDIR};g" > ${f}.toml
    sudo composer-cli sources delete $f 2>/dev/null || true
    sudo composer-cli sources add ${ROOTDIR}/_builds/${f}.toml
done

title "Preparing blueprints"
cp -f ../config/{blueprint_v0.0.1.toml,installer.toml} .
if [ ! -z ${CUSTOM_RPM_FILES} ] ; then
    for rpm in ${CUSTOM_RPM_FILES//,/ } ; do
        rpm_name=$(basename $rpm | sed 's/.rpm//g')
        cat >> blueprint_v0.0.1.toml <<EOF

[[packages]]
name = "${rpm_name}"
version = "*"
EOF
    done
fi

build_image blueprint_v0.0.1.toml "${IMGNAME}-container" 0.0.1 edge-container
build_image installer.toml        "${IMGNAME}-installer" 0.0.0 edge-installer "${IMGNAME}-container" 0.0.1

title "Embedding kickstart in the installer image"
# Create a kickstart file from a template, compacting pull secret contents if necessary
cat "../config/kickstart.ks.template" \
    | sed "s;REPLACE_LVM_SYSROOT_SIZE;${LVM_SYSROOT_SIZE};g" \
    | sed "s;REPLACE_OSTREE_SERVER_NAME;${OSTREE_SERVER_NAME};g" \
    | sed "s;REPLACE_OCP_PULL_SECRET_CONTENTS;$(cat $OCP_PULL_SECRET_FILE | jq -c);g" \
    | sed "s;REPLACE_REDHAT_AUTHORIZED_KEYS_CONTENTS;${AUTHORIZED_KEYS};g" \
    > kickstart.ks

# Run the ISO creation procedure
sudo podman run --rm --privileged -ti -v "${ROOTDIR}/_builds":/data -v /dev:/dev registry.access.redhat.com/ubi8 \
    /bin/bash -c \
        "dnf -y install lorax; cd /data; \
        mkksiso kickstart.ks ${IMGNAME}-installer-0.0.0-installer.iso ${IMGNAME}-installer.$(uname -i).iso; \
        exit"
sudo chown -R $(whoami). "${ROOTDIR}/_builds"

# Remove intermediate artifacts to free disk space
rm -f ${IMGNAME}-installer-0.0.0-installer.iso

${ROOTDIR}/cleanup.sh

title "Done"
popd &>/dev/null<|MERGE_RESOLUTION|>--- conflicted
+++ resolved
@@ -6,13 +6,9 @@
 OSTREE_SERVER_NAME=127.0.0.1:8080
 LVM_SYSROOT_SIZE=5120
 OCP_PULL_SECRET_FILE=
-<<<<<<< HEAD
 MICROSHIFT_RPM_SOURCE=${ROOTDIR}/../../packaging/rpm/_rpmbuild/RPMS
-
-=======
 AUTHORIZED_KEYS_FILE=
 AUTHORIZED_KEYS=
->>>>>>> 5838f5b1
 STARTTIME=$(date +%s)
 
 trap ${ROOTDIR}/cleanup.sh INT
@@ -25,21 +21,11 @@
         echo
     fi
 
-<<<<<<< HEAD
     echo "Usage: $(basename $0) <-pull_secret_file path_to_file> [OPTION]..."
     echo ""
     echo "  -pull_secret_file path_to_file"
     echo "          Path to a file containing the OpenShift pull secret, which"
     echo "          can be downloaded from https://console.redhat.com/openshift/downloads#tool-pull-secret"
-=======
-    echo "Usage: $(basename $0) <-pull_secret_file path_to_file> [-ostree_server_name name_or_ip] [-lvm_sysroot_size num_in_MB] [-authorized_keys_file path_to_file] [-custom_rpms /path/to/file1.rpm,...,/path/to/fileN.rpm]"
-    echo "   -pull_secret_file   Path to a file containing the OpenShift pull secret"
-    echo "   -ostree_server_name Name or IP address and optionally port of the ostree server (default: ${OSTREE_SERVER_NAME})"
-    echo "   -lvm_sysroot_size   Size of the system root LVM partition. The remaining disk space will be allocated for data (default: ${LVM_SYSROOT_SIZE})"
-    echo "   -authorized_keys_file"
-    echo "                       Path to an ssh authorized_keys file, to use with the redhat user account."
-    echo "   -custom_rpms        Path to one or more comma-separated RPM packages to be included in the image"
->>>>>>> 5838f5b1
     echo ""
     echo "Optional arguments:"
     echo "  -microshift_rpms path_or_URL"
@@ -54,6 +40,9 @@
     echo "  -lvm_sysroot_size num_in_MB"
     echo "          Size of the system root LVM partition. The remaining"
     echo "          disk space will be allocated for data (default: ${LVM_SYSROOT_SIZE})"
+    echo "  -authorized_keys_file"
+    echo "          Path to an SSH authorized_keys file to allow SSH access"
+    echo "          into the default 'redhat' account"
     exit 1
 }
 
@@ -170,28 +159,12 @@
         [ ${LVM_SYSROOT_SIZE} -lt 5120 ] && usage "System root LVM partition size cannot be smaller than 5120MB"
         shift
         ;;
-<<<<<<< HEAD
-=======
-    -pull_secret_file)
-        shift
-        OCP_PULL_SECRET_FILE="$1"
-        [ -z "${OCP_PULL_SECRET_FILE}" ] && usage "Pull secret file not specified"
-        [ ! -s "${OCP_PULL_SECRET_FILE}" ] && usage "Empty or missing pull secret file"
-        shift
-        ;;
     -authorized_keys_file)
         shift
         AUTHORIZED_KEYS_FILE="$1"
-        [ -z "${AUTHORIZED_KEYS_FILE}" ] && usage
-        shift
-        ;;
-    -custom_rpms)
-        shift
-        CUSTOM_RPM_FILES="$1"
-        [ -z "${CUSTOM_RPM_FILES}" ] && usage
-        shift
-        ;;
->>>>>>> 5838f5b1
+        [ -z "${AUTHORIZED_KEYS_FILE}" ] && usage "Authorized keys file not specified"
+        shift
+        ;;
     *)
         usage
         ;;
