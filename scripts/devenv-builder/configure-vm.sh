#!/bin/bash
#
# This script automates the VM configuration steps described in the "MicroShift Development Environment on RHEL 8" document.
# See https://github.com/openshift/microshift/blob/main/docs/devenv_rhel8.md
#
set -eo pipefail

BUILD_AND_INSTALL=true

function usage() {
    echo "Usage: $(basename $0) [--no-build] <openshift-pull-secret-file>"
    echo "  --no-build   Do not build MicroShift code and install MicroShift RPMs"

    [ ! -z "$1" ] && echo -e "\nERROR: $1"
    exit 1
}

if [ $# -ne 1 ] && [ $# -ne 2 ]; then
    usage "Wrong number of arguments"
fi
if [ $# -eq 2 ] ; then
    [ "$1" != "--no-build" ] && usage "Wrong command line argument: $1"
    BUILD_AND_INSTALL=false
    shift
fi

OCP_PULL_SECRET=$1
[ ! -e "${OCP_PULL_SECRET}" ] && usage "OpenShift pull secret file '${OCP_PULL_SECRET}' does not exist"
OCP_PULL_SECRET=$(realpath "${OCP_PULL_SECRET}")
[ ! -f "${OCP_PULL_SECRET}" ] && usage "OpenShift pull secret '${OCP_PULL_SECRET}' is not a regular file"

if [ "$(whoami)" != "microshift" ] ; then
    echo "This script should be run from 'microshift' user account"
    exit 1
fi

# Check the subscription status and register if necessary
if ! sudo subscription-manager status >& /dev/null ; then
   sudo subscription-manager register
fi

# Create Development Virtual Machine > Configuring VM
# https://github.com/openshift/microshift/blob/main/docs/devenv_rhel8.md#configuring-vm
echo -e 'microshift\tALL=(ALL)\tNOPASSWD: ALL' | sudo tee /etc/sudoers.d/microshift
sudo dnf clean all -y
sudo dnf update -y
sudo dnf install -y git cockpit make golang selinux-policy-devel rpm-build bash-completion
sudo systemctl enable --now cockpit.socket

if $BUILD_AND_INSTALL ; then
    # Build MicroShift
    # https://github.com/openshift/microshift/blob/main/docs/devenv_rhel8.md#build-microshift
    if [ ! -e ~/microshift ] ; then
        git clone https://github.com/openshift/microshift.git ~/microshift
    fi
    cd ~/microshift

<<<<<<< HEAD
    # Build MicroShift > RPM Packages
    # https://github.com/openshift/microshift/blob/main/docs/devenv_rhel8.md#rpm-packages
    make rpm
    make srpm
fi
=======
# Build MicroShift > RPM Packages
# https://github.com/openshift/microshift/blob/main/docs/devenv_rhel8.md#rpm-packages
make clean
make rpm
make srpm
>>>>>>> 1eb5c442

# Run MicroShift Executable > Runtime Prerequisites
# https://github.com/openshift/microshift/blob/main/docs/devenv_rhel8.md#runtime-prerequisites
sudo tee /etc/yum.repos.d/rhocp-4.12-el8-beta-$(uname -i)-rpms.repo >/dev/null <<EOF
[rhocp-4.12-el8-beta-$(uname -i)-rpms]
name=Beta rhocp-4.12 RPMs for RHEL8
baseurl=https://mirror.openshift.com/pub/openshift-v4/\$basearch/dependencies/rpms/4.12-el8-beta/
enabled=1
gpgcheck=0
skip_if_unavailable=1
EOF

sudo subscription-manager config --rhsm.manage_repos=1
sudo subscription-manager repos \
    --enable fast-datapath-for-rhel-8-$(uname -i)-rpms
#    --enable rhocp-4.12-for-rhel-8-$(uname -i)-rpms \
if $BUILD_AND_INSTALL ; then
    sudo dnf localinstall -y ~/microshift/_output/rpmbuild/RPMS/*/*.rpm

    sudo cp -f ${OCP_PULL_SECRET} /etc/crio/openshift-pull-secret
    sudo chmod 600                /etc/crio/openshift-pull-secret
fi

# Run MicroShift Executable > Installing Clients
# https://github.com/openshift/microshift/blob/main/docs/devenv_rhel8.md#installing-clients
sudo dnf install -y openshift-clients

if $BUILD_AND_INSTALL ; then
    # Run MicroShift Executable > Configuring MicroShift > Firewalld
    # https://github.com/openshift/microshift/blob/main/docs/howto_firewall.md#firewalld
    sudo dnf install -y firewalld
    sudo systemctl enable firewalld --now
    sudo firewall-cmd --permanent --zone=trusted --add-source=10.42.0.0/16
    sudo firewall-cmd --permanent --zone=trusted --add-source=169.254.169.1
    sudo firewall-cmd --reload

    # Run MicroShift Executable > Configuring MicroShift
    # https://github.com/openshift/microshift/blob/main/docs/devenv_rhel8.md#configuring-microshift
    sudo systemctl enable crio
    sudo systemctl start microshift

    echo ""
    echo "The configuration phase completed. Run the following commands to:"
    echo " - Wait until all MicroShift pods are running"
    echo " - Clean up MicroShift service configuration"
    echo ""
    echo "watch sudo $(which oc) --kubeconfig /var/lib/microshift/resources/kubeadmin/kubeconfig get pods -A"
    echo "echo 1 | /usr/bin/cleanup-all-microshift-data"
fi

<<<<<<< HEAD
=======
echo ""
echo "The configuration phase completed. Run the following commands to:"
echo " - Wait until all MicroShift pods are running"
echo " - Clean up MicroShift service configuration"
echo ""
echo "watch sudo \$(which oc) --kubeconfig /var/lib/microshift/resources/kubeadmin/kubeconfig get pods -A"
echo "echo 1 | /usr/bin/cleanup-all-microshift-data"
>>>>>>> 1eb5c442
echo ""
echo "Done"<|MERGE_RESOLUTION|>--- conflicted
+++ resolved
@@ -55,19 +55,12 @@
     fi
     cd ~/microshift
 
-<<<<<<< HEAD
     # Build MicroShift > RPM Packages
     # https://github.com/openshift/microshift/blob/main/docs/devenv_rhel8.md#rpm-packages
+    make clean
     make rpm
     make srpm
 fi
-=======
-# Build MicroShift > RPM Packages
-# https://github.com/openshift/microshift/blob/main/docs/devenv_rhel8.md#rpm-packages
-make clean
-make rpm
-make srpm
->>>>>>> 1eb5c442
 
 # Run MicroShift Executable > Runtime Prerequisites
 # https://github.com/openshift/microshift/blob/main/docs/devenv_rhel8.md#runtime-prerequisites
@@ -114,19 +107,9 @@
     echo " - Wait until all MicroShift pods are running"
     echo " - Clean up MicroShift service configuration"
     echo ""
-    echo "watch sudo $(which oc) --kubeconfig /var/lib/microshift/resources/kubeadmin/kubeconfig get pods -A"
+    echo "watch sudo \$(which oc) --kubeconfig /var/lib/microshift/resources/kubeadmin/kubeconfig get pods -A"
     echo "echo 1 | /usr/bin/cleanup-all-microshift-data"
 fi
 
-<<<<<<< HEAD
-=======
-echo ""
-echo "The configuration phase completed. Run the following commands to:"
-echo " - Wait until all MicroShift pods are running"
-echo " - Clean up MicroShift service configuration"
-echo ""
-echo "watch sudo \$(which oc) --kubeconfig /var/lib/microshift/resources/kubeadmin/kubeconfig get pods -A"
-echo "echo 1 | /usr/bin/cleanup-all-microshift-data"
->>>>>>> 1eb5c442
 echo ""
 echo "Done"