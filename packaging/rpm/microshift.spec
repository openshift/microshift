--- conflicted
+++ resolved
@@ -269,13 +269,11 @@
 # Use Git command to generate the log and replace the VERSION string
 # LANG=C git log --date="format:%a %b %d %Y" --pretty="tformat:* %cd %an <%ae> VERSION%n- %s%n" packaging/rpm/microshift.spec
 %changelog
-<<<<<<< HEAD
-* Fri Jan 27 2023 Miguel Angel Ajo Pelayo <majopela@rehat.com> 4.12.0
+* Thu Feb 09 2023 Miguel Angel Ajo Pelayo <majopela@rehat.com> 4.12.2
 - Add firewalld systemd service override configuration to avoid access to iptables
-=======
+
 * Mon Feb 06 2023 Ricardo Noriega de Soto <rnoriega@redhat.com> 4.12.2
 - Require minimum CRIO version
->>>>>>> fb024236
 
 * Wed Dec 14 2022 Frank A. Zdarsky <fzdarsky@redhat.com> 4.12.0
 - Add microshift-release-info subpackage
