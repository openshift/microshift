--- conflicted
+++ resolved
@@ -573,11 +573,6 @@
 # observability
 install -d -m755 %{buildroot}/%{_sysconfdir}/microshift/observability
 install -p -m644 packaging/observability/*.yaml -D %{buildroot}%{_sysconfdir}/microshift/observability/
-<<<<<<< HEAD
-# Explicit copy of large config as default. Not using symlink to avoid accidental package upgrade overwriting user config if the user edits the config without copying (i.e. edits the target of symlink).
-install -p -m644 packaging/observability/opentelemetry-collector-large.yaml -D %{buildroot}%{_sysconfdir}/microshift/observability/opentelemetry-collector.yaml
-=======
->>>>>>> c8289520
 install -p -m644 packaging/observability/microshift-observability.service %{buildroot}%{_unitdir}/
 install -d -m755 %{buildroot}/%{_prefix}/lib/microshift/manifests.d/003-microshift-observability/
 install -p -m644 assets/optional/observability/*.yaml %{buildroot}/%{_prefix}/lib/microshift/manifests.d/003-microshift-observability/
@@ -782,24 +777,9 @@
 # Use Git command to generate the log and replace the VERSION string
 # LANG=C git log --date="format:%a %b %d %Y" --pretty="tformat:* %cd %an <%ae> VERSION%n- %s%n" packaging/rpm/microshift.spec
 %changelog
-<<<<<<< HEAD
-* Thu Jun 12 2025 Evgeny Slutsky <eslutsky@redhat.com> 4.20.0
-- Upgrade CRI-O version dependency to 1.33.0
-
-* Thu Jun 5 2025 Praveen Kumar <prkumar@redhat.com> 4.20.0
-- Switch flannel with kindnet as CNI
-
 * Fri May 16 2025 Evgeny Slutsky <eslutsky@redhat.com> 4.20.0
 - Update openvswitch to 3.5
 
-* Wed May 14 2025 Patryk Matuszak <pmatusza@redhat.com> 4.19.0
-- Observability: use large OTEL config example as default
-
-=======
-* Fri May 16 2025 Evgeny Slutsky <eslutsky@redhat.com> 4.20.0
-- Update openvswitch to 3.5
-
->>>>>>> c8289520
 * Thu May 08 2025 Patryk Matuszak <pmatusza@redhat.com> 4.19.0
 - Include OpenTelemetry configuration examples in the RPM
 
