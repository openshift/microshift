# parameters that must be provided via --define , or fixed into the spec file:
# global version 4.7.0
# global release 2021_08_31_224727
# global github_tag 4.7.0-0.microshift-2021-08-31-224727
# global git_commit 81264d0ebb17fef06eff9ec7d4f2a81631c6b34a


# golang specifics
%global golang_version 1.15
#debuginfo not supported with Go
%global debug_package %{nil}
# modifying the Go binaries breaks the DWARF debugging
%global __os_install_post %{_rpmconfigdir}/brp-compress

# SELinux specifics
%global selinuxtype targeted

# Git related details
%global shortcommit %(c=%{git_commit}; echo ${c:0:7})

Name: microshift
Version: %{version}
Release: %{release}%{dist}
# this can be %{timestamp}.git%{short_hash} later for continous main builds
Summary: MicroShift binary
License: ASL 2.0
URL: https://github.com/redhat-et/microshift

%if ! 0%{?local_build:1}%{?git_commit:1}
Source0: https://github.com/redhat-et/microshift/archive/refs/tags/%{github_tag}.tar.gz
%endif

%if 0%{?git_commit:1}
Source0: https://github.com/redhat-et/microshift/archive/%{git_commit}/microshift-%{shortcommit}.tar.gz
%endif


%if 0%{?go_arches:1}
ExclusiveArch: %{go_arches}
%else
ExclusiveArch: x86_64 aarch64 ppc64le s390x
%endif

BuildRequires: gcc
BuildRequires: glibc-static
BuildRequires: golang >= %{golang_version}
BuildRequires: make
BuildRequires: policycoreutils
BuildRequires: systemd

Requires: cri-o
Requires: cri-tools
Requires: microshift-selinux

%{?systemd_requires}

%description
MicroShift is a research project that is exploring how OpenShift Kubernetes
can be optimized for small form factor and edge computing.

Edge devices deployed out in the field pose very different operational,
environmental, and business challenges from those of cloud computing.
These motivate different engineering
trade-offs for Kubernetes at the far edge than for cloud or near-edge
scenarios. MicroShift's design goals cater to this:

make frugal use of system resources (CPU, memory, network, storage, etc.),
tolerate severe networking constraints, update (resp. roll back) securely,
safely, speedily, and seamlessly (without disrupting workloads), and build on
and integrate cleanly with edge-optimized OSes like Fedora IoT and RHEL for Edge,
while providing a consistent development and management experience with standard
OpenShift.

We believe these properties should also make MicroShift a great tool for other
use cases such as Kubernetes applications development on resource-constrained
systems, scale testing, and provisioning of lightweight Kubernetes control planes.

Note: MicroShift is still early days and moving fast. Features are missing.
Things break. But you can still help shape it, too.

%package containerized
Summary: Containerized systemd files for MicroShift
BuildArch: noarch
Requires: crio
Requires: cri-tools
Requires: microshift-selinux
Requires: podman
%{?selinux_requires}

%description containerized
This is the containerized version of MicroShift.

MicroShift is a research project that is exploring how OpenShift Kubernetes
can be optimized for small form factor and edge computing.

Edge devices deployed out in the field pose very different operational,
environmental, and business challenges from those of cloud computing.
These motivate different engineering
trade-offs for Kubernetes at the far edge than for cloud or near-edge
scenarios. MicroShift's design goals cater to this:

make frugal use of system resources (CPU, memory, network, storage, etc.),
tolerate severe networking constraints, update (resp. roll back) securely,
safely, speedily, and seamlessly (without disrupting workloads), and build on
and integrate cleanly with edge-optimized OSes like Fedora IoT and RHEL for Edge,
while providing a consistent development and management experience with standard
OpenShift.

We believe these properties should also make MicroShift a great tool for other
use cases such as Kubernetes applications development on resource-constrained
systems, scale testing, and provisioning of lightweight Kubernetes control planes.

Note: MicroShift is still early days and moving fast. Features are missing.
Things break. But you can still help shape it, too.

%package selinux
Summary: SELinux policies for MicroShift
BuildRequires: selinux-policy
BuildRequires: selinux-policy-devel
BuildArch: noarch
%{?selinux_requires}

%description selinux
SElinux policy modules for MicroShift.

%prep

# Unpack the sources, unless it's a localbuild (tag)
%if ! 0%{?local_build:1}%{?git_commit:1}
%setup -n microshift-%{github_tag}
%endif

# Unpack the sources, for a commit-based tarball
%if 0%{?git_commit:1}
%setup -n microshift-%{git_commit}
%endif

%build

GOOS=linux

%ifarch ppc64le
GOARCH=ppc64le
%endif

%ifarch %{arm} aarch64
GOARCH=arm64
%endif

%ifarch s390x
GOARCH=s390x
%endif

%ifarch x86_64
GOARCH=amd64
%endif

make _build_local GOOS=${GOOS} GOARCH=${GOARCH}
cp ./_output/bin/${GOOS}_${GOARCH}/microshift ./_output/microshift

# SELinux modules build

cd packaging/selinux
make

%install

install -d %{buildroot}%{_bindir}
install -p -m755 ./_output/microshift %{buildroot}%{_bindir}/microshift
install -p -m755 hack/cleanup.sh %{buildroot}%{_bindir}/cleanup-all-microshift-data

restorecon -v %{buildroot}%{_bindir}/microshift

install -d -m755 %{buildroot}/%{_unitdir}
install -p -m644 packaging/systemd/microshift.service %{buildroot}%{_unitdir}/microshift.service
install -p -m644 packaging/systemd/microshift-containerized.service %{buildroot}%{_unitdir}/microshift-containerized.service

mkdir -p -m755 %{buildroot}/var/run/flannel
mkdir -p -m755 %{buildroot}/var/run/kubelet
mkdir -p -m755 %{buildroot}/var/lib/kubelet/pods
mkdir -p -m755 %{buildroot}/var/run/secrets/kubernetes.io/serviceaccount
mkdir -p -m755 %{buildroot}/var/hpvolumes
restorecon -v %{buildroot}/var/hpvolumes

install -d %{buildroot}%{_datadir}/selinux/packages/%{selinuxtype}
install -m644 packaging/selinux/microshift.pp.bz2 %{buildroot}%{_datadir}/selinux/packages/%{selinuxtype}

%post

%systemd_post microshift.service

%post selinux

%selinux_modules_install -s %{selinuxtype} %{_datadir}/selinux/packages/%{selinuxtype}/microshift.pp.bz2

%postun selinux

if [ $1 -eq 0 ]; then
    %selinux_modules_uninstall -s %{selinuxtype} microshift
fi

%posttrans selinux

%selinux_relabel_post -s %{selinuxtype}

%preun

%systemd_preun microshift.service


%files

%license LICENSE
%{_bindir}/microshift
%{_bindir}/cleanup-all-microshift-data
%{_unitdir}/microshift.service

%files selinux

%{_datadir}/selinux/packages/%{selinuxtype}/microshift.pp.bz2
%ghost %{_sharedstatedir}/selinux/%{selinuxtype}/active/modules/200/microshift

%files containerized

%{_unitdir}/microshift-containerized.service

%changelog
<<<<<<< HEAD
* Thu Nov 4 2021 Miguel angel Ajo <majopela@redhat.com> . 4.8.0-nightly-14-g973b9c78
- Add microshift-containerized subpackage which contains the microshift-containerized systemd
  definition.
=======
* Thu Nov 4 2021 Miguel Angel Ajo <majopela@redhat.com> . 4.8.0-nightly-13-g886705e5
- Include the cleanup-all-microshift-data script for convenience
>>>>>>> e9822fc4

* Thu Sep 23 2021 Miguel Angel Ajo <majopela@redhat.com> . 4.7.0-021_08_31_224727_40_g5c23735f
- Support commit based builds
- workaround rpmbuild with no build in place support
- add missing BuildRequires on systemd and policycoreutils

* Mon Sep 20 2021 Miguel Angel Ajo <majopela@redhat.com> . 4.7.0-2021_08_31_224727
- Initial packaging<|MERGE_RESOLUTION|>--- conflicted
+++ resolved
@@ -225,14 +225,13 @@
 %{_unitdir}/microshift-containerized.service
 
 %changelog
-<<<<<<< HEAD
 * Thu Nov 4 2021 Miguel angel Ajo <majopela@redhat.com> . 4.8.0-nightly-14-g973b9c78
 - Add microshift-containerized subpackage which contains the microshift-containerized systemd
   definition.
-=======
+
 * Thu Nov 4 2021 Miguel Angel Ajo <majopela@redhat.com> . 4.8.0-nightly-13-g886705e5
 - Include the cleanup-all-microshift-data script for convenience
->>>>>>> e9822fc4
+
 
 * Thu Sep 23 2021 Miguel Angel Ajo <majopela@redhat.com> . 4.7.0-021_08_31_224727_40_g5c23735f
 - Support commit based builds
