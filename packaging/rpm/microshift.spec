--- conflicted
+++ resolved
@@ -758,13 +758,11 @@
 # Use Git command to generate the log and replace the VERSION string
 # LANG=C git log --date="format:%a %b %d %Y" --pretty="tformat:* %cd %an <%ae> VERSION%n- %s%n" packaging/rpm/microshift.spec
 %changelog
-<<<<<<< HEAD
 * Mon Mar 31 2025 Gregory Giguashvili <ggiguash@redhat.com> 4.19.0
 - Default crio runtime is crun
-=======
+
 * Tue Apr 01 2025 Gregory Giguashvili <ggiguash@redhat.com> 4.19.0
 - Add hostname package dependency to microshift RPM
->>>>>>> f851e817
 
 * Mon Mar 31 2025 Patryk Matuszak <pmatusza@redhat.com> 4.19.0
 - Remove unnecessary /var/lib subdir creation
